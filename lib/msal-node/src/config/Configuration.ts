/*
 * Copyright (c) Microsoft Corporation. All rights reserved.
 * Licensed under the MIT License.
 */
import {
    LoggerOptions,
    INetworkModule,
    LogLevel,
    InMemoryCache,
} from '@azure/msal-common';
import { NetworkUtils } from '../utils/NetworkUtils';
import { CACHE } from '../utils/Constants';
import debug from "debug";

/**
 * - clientId               - Client id of the application.
 * - authority              - Url of the authority. If no value is set, defaults to https://login.microsoftonline.com/common.
 * - knownAuthorities       - Needed for Azure B2C. All authorities that will be used in the client application.
 */
export type NodeAuthOptions = {
    clientId: string;
    authority?: string;
    knownAuthorities?: Array<string>;
}

/**
 * Use this to configure the below cache configuration options:
 *
 * - cacheLocation            - Used to specify the cacheLocation user wants to set. Valid values are "localStorage" and "sessionStorage"
 * - storeAuthStateInCookie   - If set, MSAL store's the auth request state required for validation of the auth flows in the browser cookies. By default this flag is set to false.
 */
// TODO Temporary placeholder - this will be rewritten by cache PR.
export type CacheOptions = {
    cacheLocation?: string;
    storeAuthStateInCookie?: boolean;
    cacheInMemory?: InMemoryCache;
};

/**
 * Type for configuring logger and http client options
 *
 * - logger                       - Used to initialize the Logger object; TODO: Expand on logger details or link to the documentation on logger
 * - networkClient                - Http client used for all http get and post calls. Defaults to using MSAL's default http client.
 */
export type NodeSystemOptions = {
    loggerOptions?: LoggerOptions;
    networkClient?: INetworkModule;
};

/**
 * Use the configuration object to configure MSAL and initialize the client application object
 *
 * - auth: this is where you configure auth elements like clientID, authority used for authenticating against the Microsoft Identity Platform
 * - cache: this is where you configure cache location
 * - system: this is where you can configure the network client, logger
 */
export type Configuration = {
    auth: NodeAuthOptions;
    cache?: CacheOptions;
    system?: NodeSystemOptions;
};

const DEFAULT_AUTH_OPTIONS: NodeAuthOptions = {
    clientId: '',
    authority: '',
<<<<<<< HEAD
    knownAuthorities: []
=======
    knownAuthorities: [],
>>>>>>> adae5868
};

const DEFAULT_CACHE_OPTIONS: CacheOptions = {
    cacheLocation: CACHE.FILE_CACHE,
    storeAuthStateInCookie: false,
    cacheInMemory: {
        accounts: {},
        idTokens: {},
        accessTokens: {},
        refreshTokens: {},
        appMetadata: {},
    },
};

const DEFAULT_LOGGER_OPTIONS: LoggerOptions = {
    loggerCallback: (level: LogLevel, message: string, containsPii: boolean) => {
        debug(`msal:${LogLevel[level]}${containsPii ? "-Pii": ""}`)(message);
    },
    piiLoggingEnabled: false,
    logLevel: LogLevel.Info,
};

const DEFAULT_SYSTEM_OPTIONS: NodeSystemOptions = {
    loggerOptions: DEFAULT_LOGGER_OPTIONS,
    networkClient: NetworkUtils.getNetworkClient(),
};

/**
 * Sets the default options when not explicitly configured from app developer
 *
 * @param auth
 * @param cache
 * @param system
 *
 * @returns Configuration
 */
export function buildAppConfiguration({
    auth,
    cache,
    system,
}: Configuration): Configuration {
    return {
        auth: { ...DEFAULT_AUTH_OPTIONS, ...auth },
        cache: { ...DEFAULT_CACHE_OPTIONS, ...cache },
        system: { ...DEFAULT_SYSTEM_OPTIONS, ...system },
    };
}<|MERGE_RESOLUTION|>--- conflicted
+++ resolved
@@ -63,11 +63,7 @@
 const DEFAULT_AUTH_OPTIONS: NodeAuthOptions = {
     clientId: '',
     authority: '',
-<<<<<<< HEAD
     knownAuthorities: []
-=======
-    knownAuthorities: [],
->>>>>>> adae5868
 };
 
 const DEFAULT_CACHE_OPTIONS: CacheOptions = {
