/*
 * Copyright (c) Microsoft Corporation. All rights reserved.
 * Licensed under the MIT License.
 */

import { AccessTokenCacheItem } from "./cache/AccessTokenCacheItem";
import { AccessTokenKey } from "./cache/AccessTokenKey";
import { AccessTokenValue } from "./cache/AccessTokenValue";
import { ServerRequestParameters } from "./ServerRequestParameters";
import { Authority } from "./authority/Authority";
import { ClientInfo } from "./ClientInfo";
import { IdToken } from "./IdToken";
import { Logger } from "./Logger";
import { AuthCache } from "./cache/AuthCache";
import { Account } from "./Account";
import { ScopeSet } from "./ScopeSet";
import { StringUtils } from "./utils/StringUtils";
import { WindowUtils } from "./utils/WindowUtils";
import { TokenUtils } from "./utils/TokenUtils";
import { TimeUtils } from "./utils/TimeUtils";
import { UrlUtils } from "./utils/UrlUtils";
import { RequestUtils } from "./utils/RequestUtils";
import { ResponseUtils } from "./utils/ResponseUtils";
import { AuthorityFactory } from "./authority/AuthorityFactory";
import { Configuration, buildConfiguration, TelemetryOptions } from "./Configuration";
import { AuthenticationParameters } from "./AuthenticationParameters";
import { ClientConfigurationError } from "./error/ClientConfigurationError";
import { AuthError } from "./error/AuthError";
import { ClientAuthError, ClientAuthErrorMessage } from "./error/ClientAuthError";
import { ServerError } from "./error/ServerError";
import { InteractionRequiredAuthError } from "./error/InteractionRequiredAuthError";
import { AuthResponse, buildResponseStateOnly } from "./AuthResponse";
import TelemetryManager from "./telemetry/TelemetryManager";
import { TelemetryPlatform, TelemetryConfig } from "./telemetry/TelemetryTypes";
import ApiEvent, { API_CODE, API_EVENT_IDENTIFIER } from "./telemetry/ApiEvent";
import HttpEvent from "./telemetry/HttpEvent";
import { Constants,
    ServerHashParamKeys,
    InteractionType,
    libraryVersion,
    TemporaryCacheKeys,
    PersistentCacheKeys,
    ErrorCacheKeys
} from "./utils/Constants";
import { CryptoUtils } from "./utils/CryptoUtils";

// default authority
const DEFAULT_AUTHORITY = "https://login.microsoftonline.com/common";

/**
 * Interface to handle iFrame generation, Popup Window creation and redirect handling
 */
declare global {
    interface Window {
        msal: Object;
        CustomEvent: CustomEvent;
        Event: Event;
        activeRenewals: {};
        renewStates: Array<string>;
        callbackMappedToRenewStates : {};
        promiseMappedToRenewStates: {};
        openedWindows: Array<Window>;
        requestType: string;
    }
}

/**
 * @hidden
 * @ignore
 * response_type from OpenIDConnect
 * References: https://openid.net/specs/oauth-v2-multiple-response-types-1_0.html & https://tools.ietf.org/html/rfc6749#section-4.2.1
 * Since we support only implicit flow in this library, we restrict the response_type support to only 'token' and 'id_token'
 *
 */
const ResponseTypes = {
    id_token: "id_token",
    token: "token",
    id_token_token: "id_token token"
};

/**
 * @hidden
 * @ignore
 */
export interface CacheResult {
    errorDesc: string;
    token: string;
    error: string;
}

/**
 * @hidden
 * @ignore
 * Data type to hold information about state returned from the server
 */
export type ResponseStateInfo = {
    state: string;
    timestamp: number,
    method: string;
    stateMatch: boolean;
    requestType: string;
};

/**
 * A type alias for an authResponseCallback function.
 * {@link (authResponseCallback:type)}
 * @param authErr error created for failure cases
 * @param response response containing token strings in success cases, or just state value in error cases
 */
export type authResponseCallback = (authErr: AuthError, response?: AuthResponse) => void;

/**
 * A type alias for a tokenReceivedCallback function.
 * {@link (tokenReceivedCallback:type)}
 * @returns response of type {@link (AuthResponse:type)}
 * The function that will get the call back once this API is completed (either successfully or with a failure).
 */
export type tokenReceivedCallback = (response: AuthResponse) => void;

/**
 * A type alias for a errorReceivedCallback function.
 * {@link (errorReceivedCallback:type)}
 * @returns response of type {@link (AuthError:class)}
 * @returns {string} account state
 */
export type errorReceivedCallback = (authErr: AuthError, accountState: string) => void;

/**
 * UserAgentApplication class
 *
 * Object Instance that the developer can use to make loginXX OR acquireTokenXX functions
 */
export class UserAgentApplication {

    // input Configuration by the developer/user
    private config: Configuration;

    // callbacks for token/error
    private authResponseCallback: authResponseCallback = null;
    private tokenReceivedCallback: tokenReceivedCallback = null;
    private errorReceivedCallback: errorReceivedCallback = null;

    // Added for readability as these params are very frequently used
    private logger: Logger;
    private clientId: string;
    private inCookie: boolean;
    private telemetryManager: TelemetryManager;

    // Cache and Account info referred across token grant flow
    protected cacheStorage: AuthCache;
    private account: Account;

    // state variables
    private silentAuthenticationState: string;
    private silentLogin: boolean;
    private redirectResponse: AuthResponse;
    private redirectError: AuthError;

    // Authority Functionality
    protected authorityInstance: Authority;

    /**
     * setter for the authority URL
     * @param {string} authority
     */
    // If the developer passes an authority, create an instance
    public set authority(val) {
        this.authorityInstance = AuthorityFactory.CreateInstance(val, this.config.auth.validateAuthority);
    }

    /**
     * Method to manage the authority URL.
     *
     * @returns {string} authority
     */
    public get authority(): string {
        return this.authorityInstance.CanonicalAuthority;
    }

    /**
     * Get the current authority instance from the MSAL configuration object
     *
     * @returns {@link Authority} authority instance
     */
    public getAuthorityInstance(): Authority {
        return this.authorityInstance;
    }

    /**
     * @constructor
     * Constructor for the UserAgentApplication used to instantiate the UserAgentApplication object
     *
     * Important attributes in the Configuration object for auth are:
     * - clientID: the application ID of your application.
     * You can obtain one by registering your application with our Application registration portal : https://portal.azure.com/#blade/Microsoft_AAD_IAM/ActiveDirectoryMenuBlade/RegisteredAppsPreview
     * - authority: the authority URL for your application.
     *
     * In Azure AD, authority is a URL indicating the Azure active directory that MSAL uses to obtain tokens.
     * It is of the form https://login.microsoftonline.com/&lt;Enter_the_Tenant_Info_Here&gt;.
     * If your application supports Accounts in one organizational directory, replace "Enter_the_Tenant_Info_Here" value with the Tenant Id or Tenant name (for example, contoso.microsoft.com).
     * If your application supports Accounts in any organizational directory, replace "Enter_the_Tenant_Info_Here" value with organizations.
     * If your application supports Accounts in any organizational directory and personal Microsoft accounts, replace "Enter_the_Tenant_Info_Here" value with common.
     * To restrict support to Personal Microsoft accounts only, replace "Enter_the_Tenant_Info_Here" value with consumers.
     *
     *
     * In Azure B2C, authority is of the form https://&lt;instance&gt;/tfp/&lt;tenant&gt;/&lt;policyName&gt;/
     *
     * @param {@link (Configuration:type)} configuration object for the MSAL UserAgentApplication instance
     */
    constructor(configuration: Configuration) {

        // Set the Configuration
        this.config = buildConfiguration(configuration);

        this.logger = this.config.system.logger;
        this.clientId = this.config.auth.clientId;
        this.inCookie = this.config.cache.storeAuthStateInCookie;

        this.telemetryManager = this.getTelemetryManagerFromConfig(this.config.system.telemetry, this.clientId);

        AuthorityFactory.setKnownAuthorities(this.config.auth.validateAuthority, this.config.auth.knownAuthorities);

        // if no authority is passed, set the default: "https://login.microsoftonline.com/common"
        this.authority = this.config.auth.authority || DEFAULT_AUTHORITY;

        // cache keys msal - typescript throws an error if any value other than "localStorage" or "sessionStorage" is passed
        this.cacheStorage = new AuthCache(this.clientId, this.config.cache.cacheLocation, this.inCookie);

        // Initialize window handling code
        window.activeRenewals = {};
        window.renewStates = [];
        window.callbackMappedToRenewStates = { };
        window.promiseMappedToRenewStates = { };
        window.msal = this;

        const urlHash = window.location.hash;
        const urlContainsHash = UrlUtils.urlContainsHash(urlHash);

        // check if back button is pressed
        WindowUtils.checkIfBackButtonIsPressed(this.cacheStorage);

        // On the server 302 - Redirect, handle this
        if (urlContainsHash) {
            const stateInfo = this.getResponseState(urlHash);
            if (stateInfo.method === Constants.interactionTypeRedirect) {
                this.handleRedirectAuthenticationResponse(urlHash);
            }
        }
    }

    // #region Redirect Callbacks
    /**
     * @hidden
     * @ignore
     * Set the callback functions for the redirect flow to send back the success or error object.
     * @param {@link (tokenReceivedCallback:type)} successCallback - Callback which contains the AuthResponse object, containing data from the server.
     * @param {@link (errorReceivedCallback:type)} errorCallback - Callback which contains a AuthError object, containing error data from either the server
     * or the library, depending on the origin of the error.
     */
    handleRedirectCallback(tokenReceivedCallback: tokenReceivedCallback, errorReceivedCallback: errorReceivedCallback): void;
    handleRedirectCallback(authCallback: authResponseCallback): void;
    handleRedirectCallback(authOrTokenCallback: authResponseCallback | tokenReceivedCallback, errorReceivedCallback?: errorReceivedCallback): void {
        if (!authOrTokenCallback) {
            throw ClientConfigurationError.createInvalidCallbackObjectError(authOrTokenCallback);
        }

        // Set callbacks
        if (errorReceivedCallback) {
            this.tokenReceivedCallback = authOrTokenCallback as tokenReceivedCallback;
            this.errorReceivedCallback = errorReceivedCallback;
            this.logger.warning("This overload for callback is deprecated - please change the format of the callbacks to a single callback as shown: (err: AuthError, response: AuthResponse).");
        } else {
            this.authResponseCallback = authOrTokenCallback as authResponseCallback;
        }

        if (this.redirectError) {
            this.authErrorHandler(Constants.interactionTypeRedirect, this.redirectError, this.redirectResponse);
        } else if (this.redirectResponse) {
            this.authResponseHandler(Constants.interactionTypeRedirect, this.redirectResponse);
        }
    }

    /**
     * Public API to verify if the URL contains the hash with known properties
     * @param hash
     */
    public urlContainsHash(hash: string) {
        return UrlUtils.urlContainsHash(hash);
    }

    private authResponseHandler(interactionType: InteractionType, response: AuthResponse, resolve?: any) : void {
        if (interactionType === Constants.interactionTypeRedirect) {
            if (this.errorReceivedCallback) {
                this.tokenReceivedCallback(response);
            } else if (this.authResponseCallback) {
                this.authResponseCallback(null, response);
            }
        } else if (interactionType === Constants.interactionTypePopup) {
            resolve(response);
        } else {
            throw ClientAuthError.createInvalidInteractionTypeError();
        }
    }

    private authErrorHandler(interactionType: InteractionType, authErr: AuthError, response: AuthResponse, reject?: any) : void {
        // set interaction_status to complete
        this.cacheStorage.removeItem(TemporaryCacheKeys.INTERACTION_STATUS);
        if (interactionType === Constants.interactionTypeRedirect) {
            if (this.errorReceivedCallback) {
                this.errorReceivedCallback(authErr, response.accountState);
            } else {
                this.authResponseCallback(authErr, response);
            }
        } else if (interactionType === Constants.interactionTypePopup) {
            reject(authErr);
        } else {
            throw ClientAuthError.createInvalidInteractionTypeError();
        }
    }

    // #endregion
    /**
     * Use when initiating the login process by redirecting the user's browser to the authorization endpoint.
     * @param {@link (AuthenticationParameters:type)}
     */
    loginRedirect(userRequest?: AuthenticationParameters): void {
        // validate request
<<<<<<< HEAD
        const request: AuthenticationParameters = RequestUtils.validateRequest(userRequest, true, this.clientId, Constants.interactionTypeRedirect, this.redirectCallbacksSet);

=======
        const request: AuthenticationParameters = RequestUtils.validateRequest(userRequest, true, this.clientId, Constants.interactionTypeRedirect);
>>>>>>> 73a8d9e8
        this.acquireTokenInteractive(Constants.interactionTypeRedirect, true, request,  null, null);
    }

    /**
     * Use when you want to obtain an access_token for your API by redirecting the user's browser window to the authorization endpoint.
     * @param {@link (AuthenticationParameters:type)}
     *
     * To renew idToken, please pass clientId as the only scope in the Authentication Parameters
     */
    acquireTokenRedirect(userRequest: AuthenticationParameters): void {
        // validate request
<<<<<<< HEAD
        const request: AuthenticationParameters = RequestUtils.validateRequest(userRequest, false, this.clientId, Constants.interactionTypeRedirect, this.redirectCallbacksSet);

=======
        const request: AuthenticationParameters = RequestUtils.validateRequest(userRequest, false, this.clientId, Constants.interactionTypeRedirect);
>>>>>>> 73a8d9e8
        this.acquireTokenInteractive(Constants.interactionTypeRedirect, false, request, null, null);
    }

    /**
     * Use when initiating the login process via opening a popup window in the user's browser
     *
     * @param {@link (AuthenticationParameters:type)}
     *
     * @returns {Promise.<AuthResponse>} - a promise that is fulfilled when this function has completed, or rejected if an error was raised. Returns the {@link AuthResponse} object
     */
    loginPopup(userRequest?: AuthenticationParameters): Promise<AuthResponse> {
        // validate request
        const request: AuthenticationParameters = RequestUtils.validateRequest(userRequest, true, this.clientId, Constants.interactionTypePopup);
        const apiEvent: ApiEvent = this.telemetryManager.createAndStartApiEvent(request.correlationId, API_EVENT_IDENTIFIER.LoginPopup, this.logger);

        return new Promise<AuthResponse>((resolve, reject) => {
            this.acquireTokenInteractive(Constants.interactionTypePopup, true, request, resolve, reject);
        })
            .then((resp) => {
                this.telemetryManager.stopAndFlushApiEvent(request.correlationId, apiEvent, true);
                return resp;
            })
            .catch((error: AuthError) => {
                this.cacheStorage.resetTempCacheItems(request.state);
                this.telemetryManager.stopAndFlushApiEvent(request.correlationId, apiEvent, false, error.errorCode);
                throw error;
            });
    }

    /**
     * Use when you want to obtain an access_token for your API via opening a popup window in the user's browser
     * @param {@link AuthenticationParameters}
     *
     * To renew idToken, please pass clientId as the only scope in the Authentication Parameters
     * @returns {Promise.<AuthResponse>} - a promise that is fulfilled when this function has completed, or rejected if an error was raised. Returns the {@link AuthResponse} object
     */
    acquireTokenPopup(userRequest: AuthenticationParameters): Promise<AuthResponse> {
        // validate request
        const request: AuthenticationParameters = RequestUtils.validateRequest(userRequest, false, this.clientId, Constants.interactionTypePopup);
        const apiEvent: ApiEvent = this.telemetryManager.createAndStartApiEvent(request.correlationId, API_EVENT_IDENTIFIER.AcquireTokenPopup, this.logger);

        return new Promise<AuthResponse>((resolve, reject) => {
            this.acquireTokenInteractive(Constants.interactionTypePopup, false, request, resolve, reject);
        })
            .then((resp) => {
                this.telemetryManager.stopAndFlushApiEvent(request.correlationId, apiEvent, true);
                return resp;
            })
            .catch((error: AuthError) => {
                this.cacheStorage.resetTempCacheItems(request.state);
                this.telemetryManager.stopAndFlushApiEvent(request.correlationId, apiEvent, false, error.errorCode);
                throw error;
            });
    }

    // #region Acquire Token

    /**
     * Use when initiating the login process or when you want to obtain an access_token for your API,
     * either by redirecting the user's browser window to the authorization endpoint or via opening a popup window in the user's browser.
     * @param {@link (AuthenticationParameters:type)}
     *
     * To renew idToken, please pass clientId as the only scope in the Authentication Parameters
     */
    private acquireTokenInteractive(interactionType: InteractionType, isLoginCall: boolean, request: AuthenticationParameters, resolve?: any, reject?: any): void {

        // block the request if made from the hidden iframe
        WindowUtils.blockReloadInHiddenIframes();

        const interactionProgress = this.cacheStorage.getItem(TemporaryCacheKeys.INTERACTION_STATUS);
        if(interactionType === Constants.interactionTypeRedirect) {
            this.cacheStorage.setItem(TemporaryCacheKeys.REDIRECT_REQUEST, `${Constants.inProgress}${Constants.resourceDelimiter}${request.state}`);
        }

        // If already in progress, do not proceed
        if (interactionProgress === Constants.inProgress) {
            const thrownError = isLoginCall ? ClientAuthError.createLoginInProgressError() : ClientAuthError.createAcquireTokenInProgressError();
            const stateOnlyResponse = buildResponseStateOnly(this.getAccountState(request.state));
            this.cacheStorage.resetTempCacheItems(request.state);
            this.authErrorHandler(interactionType,
                thrownError,
                stateOnlyResponse,
                reject);
            return;
        }

        // Get the account object if a session exists
        const account: Account = (request && request.account && !isLoginCall) ? request.account : this.getAccount();

        // If no session exists, prompt the user to login.
        if (!account && !ServerRequestParameters.isSSOParam(request)) {
            if (isLoginCall) {
                // extract ADAL id_token if exists
                const adalIdToken = this.extractADALIdToken();

                // silent login if ADAL id_token is retrieved successfully - SSO
                if (adalIdToken && !request.scopes) {
                    this.logger.info("ADAL's idToken exists. Extracting login information from ADAL's idToken ");
                    const tokenRequest: AuthenticationParameters = this.buildIDTokenRequest(request);

                    this.silentLogin = true;
                    this.acquireTokenSilent(tokenRequest).then(response => {
                        this.silentLogin = false;
                        this.logger.info("Unified cache call is successful");

                        this.authResponseHandler(interactionType, response, resolve);
                        return;
                    }, (error) => {
                        this.silentLogin = false;
                        this.logger.error("Error occurred during unified cache ATS: " + error);

                        // proceed to login since ATS failed
                        this.acquireTokenHelper(null, interactionType, isLoginCall, request, resolve, reject);
                    });
                }
                // No ADAL token found, proceed to login
                else {
                    this.acquireTokenHelper(null, interactionType, isLoginCall, request, resolve, reject);
                }
            }
            // AcquireToken call, but no account or context given, so throw error
            else {
                this.logger.info("User login is required");
                const stateOnlyResponse = buildResponseStateOnly(this.getAccountState(request.state));
                this.cacheStorage.resetTempCacheItems(request.state);
                this.authErrorHandler(interactionType,
                    ClientAuthError.createUserLoginRequiredError(),
                    stateOnlyResponse,
                    reject);
                return;
            }
        }
        // User session exists
        else {
            this.acquireTokenHelper(account, interactionType, isLoginCall, request, resolve, reject);
        }
    }

    /**
     * @hidden
     * @ignore
     * Helper function to acquireToken
     *
     */
    private acquireTokenHelper(account: Account, interactionType: InteractionType, isLoginCall: boolean, request: AuthenticationParameters, resolve?: any, reject?: any): void {
        // Track the acquireToken progress
        this.cacheStorage.setItem(TemporaryCacheKeys.INTERACTION_STATUS, Constants.inProgress);
        const scope = request.scopes ? request.scopes.join(" ").toLowerCase() : this.clientId.toLowerCase();

        let serverAuthenticationRequest: ServerRequestParameters;
        const acquireTokenAuthority = (request && request.authority) ? AuthorityFactory.CreateInstance(request.authority, this.config.auth.validateAuthority) : this.authorityInstance;

        let popUpWindow: Window;

        if (interactionType === Constants.interactionTypePopup) {
            // Generate a popup window
            try {
                popUpWindow = this.openPopup("about:blank", "msal", Constants.popUpWidth, Constants.popUpHeight);

                // Push popup window handle onto stack for tracking
                WindowUtils.trackPopup(popUpWindow);
            } catch (e) {
                this.logger.info(ClientAuthErrorMessage.popUpWindowError.code + ":" + ClientAuthErrorMessage.popUpWindowError.desc);
                this.cacheStorage.setItem(ErrorCacheKeys.ERROR, ClientAuthErrorMessage.popUpWindowError.code);
                this.cacheStorage.setItem(ErrorCacheKeys.ERROR_DESC, ClientAuthErrorMessage.popUpWindowError.desc);
                if (reject) {
                    reject(ClientAuthError.createPopupWindowError());
                }
            }

            if (!popUpWindow) {
                return;
            }
        }

        acquireTokenAuthority.resolveEndpointsAsync(this.telemetryManager, request.correlationId).then(async () => {
            // On Fulfillment
            const responseType: string = isLoginCall ? ResponseTypes.id_token : this.getTokenType(account, request.scopes, false);

            const loginStartPage = request.redirectStartPage || window.location.href;

            serverAuthenticationRequest = new ServerRequestParameters(
                acquireTokenAuthority,
                this.clientId,
                responseType,
                this.getRedirectUri(request && request.redirectUri),
                request.scopes,
                request.state,
                request.correlationId
            );

            this.updateCacheEntries(serverAuthenticationRequest, account, loginStartPage);

            // populate QueryParameters (sid/login_hint) and any other extraQueryParameters set by the developer
            serverAuthenticationRequest.populateQueryParams(account, request);

            // Construct urlNavigate
            const urlNavigate = UrlUtils.createNavigateUrl(serverAuthenticationRequest) + Constants.response_mode_fragment;

            // set state in cache
            if (interactionType === Constants.interactionTypeRedirect) {
                if (!isLoginCall) {
                    this.cacheStorage.setItem(`${TemporaryCacheKeys.STATE_ACQ_TOKEN}${Constants.resourceDelimiter}${request.state}`, serverAuthenticationRequest.state, this.inCookie);
                }
            } else if (interactionType === Constants.interactionTypePopup) {
                window.renewStates.push(serverAuthenticationRequest.state);
                window.requestType = isLoginCall ? Constants.login : Constants.renewToken;

                // Register callback to capture results from server
                this.registerCallback(serverAuthenticationRequest.state, scope, resolve, reject);
            } else {
                throw ClientAuthError.createInvalidInteractionTypeError();
            }

            // prompt user for interaction
            this.navigateWindow(urlNavigate, popUpWindow);

            // popUpWindow will be null for redirects, so we dont need to attempt to monitor the window
            if (popUpWindow) {
                try {
                    const hash = await WindowUtils.monitorWindowForHash(popUpWindow, this.config.system.loadFrameTimeout, urlNavigate);

                    this.handleAuthenticationResponse(hash);

                    // Request completed successfully, set to completed
                    this.cacheStorage.removeItem(TemporaryCacheKeys.INTERACTION_STATUS);
                    this.logger.info("Closing popup window");

                    // TODO: Check how this can be extracted for any framework specific code?
                    if (this.config.framework.isAngular) {
                        this.broadcast("msal:popUpHashChanged", hash);
                        WindowUtils.closePopups();
                    }
                } catch (error) {
                    if (reject) {
                        reject(error);
                    }

                    if (this.config.framework.isAngular) {
                        this.broadcast("msal:popUpClosed", error.errorCode + Constants.resourceDelimiter + error.errorMessage);
                    } else {
                        // Request failed, set to canceled
                        this.cacheStorage.removeItem(TemporaryCacheKeys.INTERACTION_STATUS);
                        popUpWindow.close();
                    }
                }
            }
        }).catch((err) => {
            this.logger.warning("could not resolve endpoints");
            this.cacheStorage.resetTempCacheItems(request.state);
            this.authErrorHandler(interactionType, ClientAuthError.createEndpointResolutionError(err.toString), buildResponseStateOnly(request.state), reject);
            if (popUpWindow) {
                popUpWindow.close();
            }
        });
    }

    /**
     * Use this function to obtain a token before every call to the API / resource provider
     *
     * MSAL return's a cached token when available
     * Or it send's a request to the STS to obtain a new token using a hidden iframe.
     *
     * @param {@link AuthenticationParameters}
     *
     * To renew idToken, please pass clientId as the only scope in the Authentication Parameters
     * @returns {Promise.<AuthResponse>} - a promise that is fulfilled when this function has completed, or rejected if an error was raised. Returns the {@link AuthResponse} object
     *
     */
    acquireTokenSilent(userRequest: AuthenticationParameters): Promise<AuthResponse> {
        // validate the request
<<<<<<< HEAD
        const request = RequestUtils.validateRequest(userRequest, false, this.clientId);
        const apiEvent: ApiEvent = this.telemetryManager.createAndStartApiEvent(request.correlationId, API_EVENT_IDENTIFIER.AcquireTokenSilent, this.logger);
=======
        const request = RequestUtils.validateRequest(userRequest, false, this.clientId, Constants.interactionTypeSilent);
>>>>>>> 73a8d9e8

        return new Promise<AuthResponse>((resolve, reject) => {

            // block the request if made from the hidden iframe
            WindowUtils.blockReloadInHiddenIframes();

            const scope = request.scopes.join(" ").toLowerCase();

            // if the developer passes an account, give that account the priority
            const account: Account = request.account || this.getAccount();

            // extract if there is an adalIdToken stashed in the cache
            const adalIdToken = this.cacheStorage.getItem(Constants.adalIdToken);

            // if there is no account logged in and no login_hint/sid is passed in the request
            if (!account && !(request.sid  || request.loginHint) && StringUtils.isEmpty(adalIdToken) ) {
                this.logger.info("User login is required");
                return reject(ClientAuthError.createUserLoginRequiredError());
            }

            // set the response type based on the current cache status / scopes set
            const responseType = this.getTokenType(account, request.scopes, true);

            // create a serverAuthenticationRequest populating the `queryParameters` to be sent to the Server
            const serverAuthenticationRequest = new ServerRequestParameters(
                AuthorityFactory.CreateInstance(request.authority, this.config.auth.validateAuthority),
                this.clientId,
                responseType,
                this.getRedirectUri(request.redirectUri),
                request.scopes,
                request.state,
                request.correlationId,
            );

            // populate QueryParameters (sid/login_hint) and any other extraQueryParameters set by the developer
            if (ServerRequestParameters.isSSOParam(request) || account) {
                serverAuthenticationRequest.populateQueryParams(account, request, null, true);
            }
            // if user didn't pass login_hint/sid and adal's idtoken is present, extract the login_hint from the adalIdToken
            else if (!account && !StringUtils.isEmpty(adalIdToken)) {
                // if adalIdToken exists, extract the SSO info from the same
                const adalIdTokenObject = TokenUtils.extractIdToken(adalIdToken);
                this.logger.verbose("ADAL's idToken exists. Extracting login information from ADAL's idToken ");
                serverAuthenticationRequest.populateQueryParams(account, null, adalIdTokenObject, true);
            }
            const userContainedClaims = request.claimsRequest || serverAuthenticationRequest.claimsValue;

            let authErr: AuthError;
            let cacheResultResponse;

            if (!userContainedClaims && !request.forceRefresh) {
                try {
                    cacheResultResponse = this.getCachedToken(serverAuthenticationRequest, account);
                } catch (e) {
                    authErr = e;
                }
            }

            // resolve/reject based on cacheResult
            if (cacheResultResponse) {
                this.logger.info("Token is already in cache for scope:" + scope);
                resolve(cacheResultResponse);
                return null;
            }
            else if (authErr) {
                this.logger.infoPii(authErr.errorCode + ":" + authErr.errorMessage);
                reject(authErr);
                return null;
            }
            // else proceed with login
            else {
                let logMessage;
                if (userContainedClaims) {
                    logMessage = "Skipped cache lookup since claims were given.";
                } else if (request.forceRefresh) {
                    logMessage = "Skipped cache lookup since request.forceRefresh option was set to true";
                } else {
                    logMessage = "Token is not in cache for scope:" + scope;
                }
                this.logger.verbose(logMessage);

                // Cache result can return null if cache is empty. In that case, set authority to default value if no authority is passed to the api.
                if (!serverAuthenticationRequest.authorityInstance) {
                    serverAuthenticationRequest.authorityInstance = request.authority ? AuthorityFactory.CreateInstance(request.authority, this.config.auth.validateAuthority) : this.authorityInstance;
                }
                // cache miss

                // start http event
                return serverAuthenticationRequest.authorityInstance.resolveEndpointsAsync(this.telemetryManager, request.correlationId)
                    .then(() => {
                        /*
                         * refresh attempt with iframe
                         * Already renewing for this scope, callback when we get the token.
                         */
                        if (window.activeRenewals[scope]) {
                            this.logger.verbose("Renew token for scope: " + scope + " is in progress. Registering callback");
                            // Active renewals contains the state for each renewal.
                            this.registerCallback(window.activeRenewals[scope], scope, resolve, reject);
                        }
                        else {
                            if (request.scopes && request.scopes.indexOf(this.clientId) > -1 && request.scopes.length === 1) {
                                /*
                                 * App uses idToken to send to api endpoints
                                 * Default scope is tracked as clientId to store this token
                                 */
                                this.logger.verbose("renewing idToken");
                                this.silentLogin = true;
                                this.renewIdToken(request.scopes, resolve, reject, account, serverAuthenticationRequest);
                            } else {
                                // renew access token
                                this.logger.verbose("renewing accesstoken");
                                this.renewToken(request.scopes, resolve, reject, account, serverAuthenticationRequest);
                            }
                        }
                    }).catch((err) => {
                        this.logger.warning("could not resolve endpoints");
                        reject(ClientAuthError.createEndpointResolutionError(err.toString()));
                        return null;
                    });
            }
        })
            .then(res => {
                this.telemetryManager.stopAndFlushApiEvent(request.correlationId, apiEvent, true);
                return res;
            })
            .catch((error: AuthError) => {
                this.cacheStorage.resetTempCacheItems(request.state);
                this.telemetryManager.stopAndFlushApiEvent(request.correlationId, apiEvent, false, error.errorCode);
                throw error;
            });
    }

    // #endregion

    // #region Popup Window Creation

    /**
     * @hidden
     *
     * Configures popup window for login.
     *
     * @param urlNavigate
     * @param title
     * @param popUpWidth
     * @param popUpHeight
     * @ignore
     * @hidden
     */
    private openPopup(urlNavigate: string, title: string, popUpWidth: number, popUpHeight: number) {
        try {
            /**
             * adding winLeft and winTop to account for dual monitor
             * using screenLeft and screenTop for IE8 and earlier
             */
            const winLeft = window.screenLeft ? window.screenLeft : window.screenX;
            const winTop = window.screenTop ? window.screenTop : window.screenY;
            /**
             * window.innerWidth displays browser window"s height and width excluding toolbars
             * using document.documentElement.clientWidth for IE8 and earlier
             */
            const width = window.innerWidth || document.documentElement.clientWidth || document.body.clientWidth;
            const height = window.innerHeight || document.documentElement.clientHeight || document.body.clientHeight;
            const left = ((width / 2) - (popUpWidth / 2)) + winLeft;
            const top = ((height / 2) - (popUpHeight / 2)) + winTop;

            // open the window
            const popupWindow = window.open(urlNavigate, title, "width=" + popUpWidth + ", height=" + popUpHeight + ", top=" + top + ", left=" + left);
            if (!popupWindow) {
                throw ClientAuthError.createPopupWindowError();
            }
            if (popupWindow.focus) {
                popupWindow.focus();
            }

            return popupWindow;
        } catch (e) {
            this.logger.error("error opening popup " + e.message);
            this.cacheStorage.removeItem(TemporaryCacheKeys.INTERACTION_STATUS);
            throw ClientAuthError.createPopupWindowError(e.toString());
        }
    }

    // #endregion

    // #region Iframe Management

    /**
     * @hidden
     * Calling _loadFrame but with a timeout to signal failure in loadframeStatus. Callbacks are left.
     * registered when network errors occur and subsequent token requests for same resource are registered to the pending request.
     * @ignore
     */
    private async loadIframeTimeout(urlNavigate: string, frameName: string, scope: string): Promise<void> {
        // set iframe session to pending
        const expectedState = window.activeRenewals[scope];
        this.logger.verbose("Set loading state to pending for: " + scope + ":" + expectedState);
        this.cacheStorage.setItem(`${TemporaryCacheKeys.RENEW_STATUS}${Constants.resourceDelimiter}${expectedState}`, Constants.inProgress);

        // render the iframe synchronously if app chooses no timeout, else wait for the set timer to expire
        const iframe: HTMLIFrameElement = this.config.system.navigateFrameWait ?
            await WindowUtils.loadFrame(urlNavigate, frameName, this.config.system.navigateFrameWait, this.logger):
            WindowUtils.loadFrameSync(urlNavigate, frameName, this.logger);

        try {
            const hash = await WindowUtils.monitorWindowForHash(iframe.contentWindow, this.config.system.loadFrameTimeout, urlNavigate, true);

            if (hash) {
                this.handleAuthenticationResponse(hash);
            }
        } catch (error) {
            if (this.cacheStorage.getItem(`${TemporaryCacheKeys.RENEW_STATUS}${Constants.resourceDelimiter}${expectedState}`) === Constants.inProgress) {
                // fail the iframe session if it's in pending state
                this.logger.verbose("Loading frame has timed out after: " + (this.config.system.loadFrameTimeout / 1000) + " seconds for scope " + scope + ":" + expectedState);
                // Error after timeout
                if (expectedState && window.callbackMappedToRenewStates[expectedState]) {
                    window.callbackMappedToRenewStates[expectedState](null, error);
                }

                this.cacheStorage.removeItem(`${TemporaryCacheKeys.RENEW_STATUS}${Constants.resourceDelimiter}${expectedState}`);
            }
            WindowUtils.removeHiddenIframe(iframe);
            throw error;
        }
        WindowUtils.removeHiddenIframe(iframe);
    }

    // #endregion

    // #region General Helpers

    /**
     * @hidden
     * Used to redirect the browser to the STS authorization endpoint
     * @param {string} urlNavigate - URL of the authorization endpoint
     */
    private navigateWindow(urlNavigate: string, popupWindow?: Window) {
        // Navigate if valid URL
        if (urlNavigate && !StringUtils.isEmpty(urlNavigate)) {
            const navigateWindow: Window = popupWindow ? popupWindow : window;
            const logMessage: string = popupWindow ? "Navigated Popup window to:" + urlNavigate : "Navigate to:" + urlNavigate;
            this.logger.infoPii(logMessage);
            navigateWindow.location.assign(urlNavigate);
        }
        else {
            this.logger.info("Navigate url is empty");
            throw AuthError.createUnexpectedError("Navigate url is empty");
        }
    }

    /**
     * @hidden
     * Used to add the developer requested callback to the array of callbacks for the specified scopes. The updated array is stored on the window object
     * @param {string} expectedState - Unique state identifier (guid).
     * @param {string} scope - Developer requested permissions. Not all scopes are guaranteed to be included in the access token returned.
     * @param {Function} resolve - The resolve function of the promise object.
     * @param {Function} reject - The reject function of the promise object.
     * @ignore
     */
    private registerCallback(expectedState: string, scope: string, resolve: Function, reject: Function): void {
        // track active renewals
        window.activeRenewals[scope] = expectedState;

        // initialize callbacks mapped array
        if (!window.promiseMappedToRenewStates[expectedState]) {
            window.promiseMappedToRenewStates[expectedState] = [];
        }
        // indexing on the current state, push the callback params to callbacks mapped
        window.promiseMappedToRenewStates[expectedState].push({ resolve: resolve, reject: reject });

        // Store the server response in the current window??
        if (!window.callbackMappedToRenewStates[expectedState]) {
            window.callbackMappedToRenewStates[expectedState] = (response: AuthResponse, error: AuthError) => {
                // reset active renewals
                window.activeRenewals[scope] = null;

                // for all promiseMappedtoRenewStates for a given 'state' - call the reject/resolve with error/token respectively
                for (let i = 0; i < window.promiseMappedToRenewStates[expectedState].length; ++i) {
                    try {
                        if (error) {
                            window.promiseMappedToRenewStates[expectedState][i].reject(error);
                        } else if (response) {
                            window.promiseMappedToRenewStates[expectedState][i].resolve(response);
                        } else {
                            this.cacheStorage.resetTempCacheItems(expectedState);
                            throw AuthError.createUnexpectedError("Error and response are both null");
                        }
                    } catch (e) {
                        this.logger.warning(e);
                    }
                }

                // reset
                window.promiseMappedToRenewStates[expectedState] = null;
                window.callbackMappedToRenewStates[expectedState] = null;
            };
        }
    }

    // #endregion

    // #region Logout

    /**
     * Use to log out the current user, and redirect the user to the postLogoutRedirectUri.
     * Default behaviour is to redirect the user to `window.location.href`.
     */
    logout(correlationId?: string): void {
        // TODO this new correlation id passed in, is not appended to logout request, should add
        const requestCorrelationId = correlationId || CryptoUtils.createNewGuid();
        const apiEvent = this.telemetryManager.createAndStartApiEvent(requestCorrelationId, API_EVENT_IDENTIFIER.Logout, this.logger);

        this.clearCache();
        this.account = null;
        let logout = "";
        if (this.getPostLogoutRedirectUri()) {
            logout = "post_logout_redirect_uri=" + encodeURIComponent(this.getPostLogoutRedirectUri());
        }
        this.authorityInstance.resolveEndpointsAsync(this.telemetryManager, requestCorrelationId)
            .then(authority => {
                const urlNavigate = authority.EndSessionEndpoint
                    ? `${authority.EndSessionEndpoint}?${logout}`
                    : `${this.authority}oauth2/v2.0/logout?${logout}`;
                this.telemetryManager.stopAndFlushApiEvent(requestCorrelationId, apiEvent, true);
                this.navigateWindow(urlNavigate);
            })
            .catch((error: AuthError) => {
                this.telemetryManager.stopAndFlushApiEvent(requestCorrelationId, apiEvent, false, error.errorCode);
            });
    }

    /**
     * @hidden
     * Clear all access tokens in the cache.
     * @ignore
     */
    protected clearCache(): void {
        window.renewStates = [];
        const accessTokenItems = this.cacheStorage.getAllAccessTokens(Constants.clientId, Constants.homeAccountIdentifier);
        for (let i = 0; i < accessTokenItems.length; i++) {
            this.cacheStorage.removeItem(JSON.stringify(accessTokenItems[i].key));
        }
        this.cacheStorage.resetCacheItems();
        // state not being sent would mean this call may not be needed; check later
        this.cacheStorage.clearMsalCookie();
    }

    /**
     * @hidden
     * Clear a given access token from the cache.
     *
     * @param accessToken
     */
    protected clearCacheForScope(accessToken: string) {
        const accessTokenItems = this.cacheStorage.getAllAccessTokens(Constants.clientId, Constants.homeAccountIdentifier);
        for (let i = 0; i < accessTokenItems.length; i++) {
            const token = accessTokenItems[i];
            if (token.value.accessToken === accessToken) {
                this.cacheStorage.removeItem(JSON.stringify(token.key));
            }
        }
    }

    // #endregion

    // #region Response

    /**
     * @hidden
     * @ignore
     * Checks if the redirect response is received from the STS. In case of redirect, the url fragment has either id_token, access_token or error.
     * @param {string} hash - Hash passed from redirect page.
     * @returns {Boolean} - true if response contains id_token, access_token or error, false otherwise.
     */
    isCallback(hash: string): boolean {
        this.logger.info("isCallback will be deprecated in favor of urlContainsHash in MSAL.js v2.0.");
        return UrlUtils.urlContainsHash(hash);
    }

    /**
     * @hidden
     * Used to call the constructor callback with the token/error
     * @param {string} [hash=window.location.hash] - Hash fragment of Url.
     */
    private processCallBack(hash: string, stateInfo: ResponseStateInfo, parentCallback?: Function): void {
        this.logger.info("Processing the callback from redirect response");
        // get the state info from the hash
        if (!stateInfo) {
            stateInfo = this.getResponseState(hash);
        }

        let response : AuthResponse;
        let authErr : AuthError;
        // Save the token info from the hash
        try {
            response = this.saveTokenFromHash(hash, stateInfo);
        } catch (err) {
            authErr = err;
        }

        try {
            // Clear the cookie in the hash
            this.cacheStorage.clearMsalCookie(stateInfo.state);
            const accountState: string = this.getAccountState(stateInfo.state);
            if (response) {
                if ((stateInfo.requestType === Constants.renewToken) || response.accessToken) {
                    if (window.parent !== window) {
                        this.logger.verbose("Window is in iframe, acquiring token silently");
                    } else {
                        this.logger.verbose("acquiring token interactive in progress");
                    }
                    response.tokenType = ServerHashParamKeys.ACCESS_TOKEN;
                }
                else if (stateInfo.requestType === Constants.login) {
                    response.tokenType = ServerHashParamKeys.ID_TOKEN;
                }
                if (!parentCallback) {
                    this.redirectResponse = response;
                    return;
                }
            } else if (!parentCallback) {
                this.redirectResponse = buildResponseStateOnly(accountState);
                this.redirectError = authErr;
                this.cacheStorage.resetTempCacheItems(stateInfo.state);
                return;
            }

            parentCallback(response, authErr);
        } catch (err) {
            this.logger.error("Error occurred in token received callback function: " + err);
            throw ClientAuthError.createErrorInCallbackFunction(err.toString());
        }
    }

    /**
     * @hidden
     * This method must be called for processing the response received from the STS if using popups or iframes. It extracts the hash, processes the token or error
     * information and saves it in the cache. It then resolves the promises with the result.
     * @param {string} [hash=window.location.hash] - Hash fragment of Url.
     */
    private handleAuthenticationResponse(hash: string): void {
        // retrieve the hash
        const locationHash = hash || window.location.hash;

        // if (window.parent !== window), by using self, window.parent becomes equal to window in getResponseState method specifically
        const stateInfo = this.getResponseState(locationHash);

        const tokenResponseCallback = window.callbackMappedToRenewStates[stateInfo.state];
        this.processCallBack(locationHash, stateInfo, tokenResponseCallback);

        // If current window is opener, close all windows
        WindowUtils.closePopups();
    }

    /**
     * @hidden
     * This method must be called for processing the response received from the STS when using redirect flows. It extracts the hash, processes the token or error
     * information and saves it in the cache. The result can then be accessed by user registered callbacks.
     * @param {string} [hash=window.location.hash] - Hash fragment of Url.
     */
    private handleRedirectAuthenticationResponse(hash: string): void {
        this.logger.info("Returned from redirect url");

        // clear hash from window
        window.location.hash = "";

        // if (window.parent !== window), by using self, window.parent becomes equal to window in getResponseState method specifically
        const stateInfo = this.getResponseState(hash);

        // if set to navigate to loginRequest page post login
        if (this.config.auth.navigateToLoginRequestUrl && window.parent === window) {
            const loginRequestUrl = this.cacheStorage.getItem(`${TemporaryCacheKeys.LOGIN_REQUEST}${Constants.resourceDelimiter}${stateInfo.state}`, this.inCookie);
            const currentUrl = UrlUtils.getCurrentUrl();

            // Redirect to home page if login request url is null (real null or the string null)
            if (!loginRequestUrl || loginRequestUrl === "null") {
                this.logger.error("Unable to get valid login request url from cache, redirecting to home page");
                window.location.href = "/";
                return;
            } else if (currentUrl !== loginRequestUrl) {
                // If loginRequestUrl contains a hash (e.g. Angular routing), process the hash now then redirect to prevent both hashes in url
                if (loginRequestUrl.indexOf("#") > -1) {
                    this.logger.info("loginRequestUrl contains hash, processing response hash immediately then redirecting");
                    this.processCallBack(hash, stateInfo, null);
                    window.location.href = loginRequestUrl;
                } else {
                    window.location.href = `${loginRequestUrl}${hash}`;
                }
                return;
            }
        }

        this.processCallBack(hash, stateInfo, null);
    }

    /**
     * @hidden
     * Creates a stateInfo object from the URL fragment and returns it.
     * @param {string} hash  -  Hash passed from redirect page
     * @returns {TokenResponse} an object created from the redirect response from AAD comprising of the keys - parameters, requestType, stateMatch, stateResponse and valid.
     * @ignore
     */
    protected getResponseState(hash: string): ResponseStateInfo {
        const parameters = UrlUtils.deserializeHash(hash);
        let stateResponse: ResponseStateInfo;
        if (!parameters) {
            throw AuthError.createUnexpectedError("Hash was not parsed correctly.");
        }
        if (parameters.hasOwnProperty(ServerHashParamKeys.STATE)) {
            const parsedState = RequestUtils.parseLibraryState(parameters.state);

            stateResponse = {
                requestType: Constants.unknown,
                state: parameters.state,
                timestamp: parsedState.ts,
                method: parsedState.method,
                stateMatch: false
            };
        } else {
            throw AuthError.createUnexpectedError("Hash does not contain state.");
        }
        /*
         * async calls can fire iframe and login request at the same time if developer does not use the API as expected
         * incoming callback needs to be looked up to find the request type
         */

        // loginRedirect
        if (stateResponse.state === this.cacheStorage.getItem(`${TemporaryCacheKeys.STATE_LOGIN}${Constants.resourceDelimiter}${stateResponse.state}`, this.inCookie) || stateResponse.state === this.silentAuthenticationState) {
            stateResponse.requestType = Constants.login;
            stateResponse.stateMatch = true;
            return stateResponse;
        }
        // acquireTokenRedirect
        else if (stateResponse.state === this.cacheStorage.getItem(`${TemporaryCacheKeys.STATE_ACQ_TOKEN}${Constants.resourceDelimiter}${stateResponse.state}`, this.inCookie)) {
            stateResponse.requestType = Constants.renewToken;
            stateResponse.stateMatch = true;
            return stateResponse;
        }

        // external api requests may have many renewtoken requests for different resource
        if (!stateResponse.stateMatch) {
            stateResponse.requestType = window.requestType;
            const statesInParentContext = window.renewStates;
            for (let i = 0; i < statesInParentContext.length; i++) {
                if (statesInParentContext[i] === stateResponse.state) {
                    stateResponse.stateMatch = true;
                    break;
                }
            }
        }

        return stateResponse;
    }

    // #endregion

    // #region Token Processing (Extract to TokenProcessing.ts)

    /**
     * @hidden
     * Used to get token for the specified set of scopes from the cache
     * @param {@link ServerRequestParameters} - Request sent to the STS to obtain an id_token/access_token
     * @param {Account} account - Account for which the scopes were requested
     */
    private getCachedToken(serverAuthenticationRequest: ServerRequestParameters, account: Account): AuthResponse {
        let accessTokenCacheItem: AccessTokenCacheItem = null;
        const scopes = serverAuthenticationRequest.scopes;

        // filter by clientId and account
        const tokenCacheItems = this.cacheStorage.getAllAccessTokens(this.clientId, account ? account.homeAccountIdentifier : null);

        // No match found after initial filtering
        if (tokenCacheItems.length === 0) {
            return null;
        }

        const filteredItems: Array<AccessTokenCacheItem> = [];

        // if no authority passed
        if (!serverAuthenticationRequest.authority) {
            // filter by scope
            for (let i = 0; i < tokenCacheItems.length; i++) {
                const cacheItem = tokenCacheItems[i];
                const cachedScopes = cacheItem.key.scopes.split(" ");
                if (ScopeSet.containsScope(cachedScopes, scopes)) {
                    filteredItems.push(cacheItem);
                }
            }

            // if only one cached token found
            if (filteredItems.length === 1) {
                accessTokenCacheItem = filteredItems[0];
                serverAuthenticationRequest.authorityInstance = AuthorityFactory.CreateInstance(accessTokenCacheItem.key.authority, this.config.auth.validateAuthority);
            }
            // if more than one cached token is found
            else if (filteredItems.length > 1) {
                throw ClientAuthError.createMultipleMatchingTokensInCacheError(scopes.toString());
            }
            // if no match found, check if there was a single authority used
            else {
                const authorityList = this.getUniqueAuthority(tokenCacheItems, "authority");
                if (authorityList.length > 1) {
                    throw ClientAuthError.createMultipleAuthoritiesInCacheError(scopes.toString());
                }

                serverAuthenticationRequest.authorityInstance = AuthorityFactory.CreateInstance(authorityList[0], this.config.auth.validateAuthority);
            }
        }
        // if an authority is passed in the API
        else {
            // filter by authority and scope
            for (let i = 0; i < tokenCacheItems.length; i++) {
                const cacheItem = tokenCacheItems[i];
                const cachedScopes = cacheItem.key.scopes.split(" ");
                if (ScopeSet.containsScope(cachedScopes, scopes) && UrlUtils.CanonicalizeUri(cacheItem.key.authority) === serverAuthenticationRequest.authority) {
                    filteredItems.push(cacheItem);
                }
            }
            // no match
            if (filteredItems.length === 0) {
                return null;
            }
            // if only one cachedToken Found
            else if (filteredItems.length === 1) {
                accessTokenCacheItem = filteredItems[0];
            }
            else {
                // if more than one cached token is found
                throw ClientAuthError.createMultipleMatchingTokensInCacheError(scopes.toString());
            }
        }

        if (accessTokenCacheItem != null) {
            const expired = Number(accessTokenCacheItem.value.expiresIn);
            // If expiration is within offset, it will force renew
            const offset = this.config.system.tokenRenewalOffsetSeconds || 300;
            if (expired && (expired > TimeUtils.now() + offset)) {
                const idTokenObj = new IdToken(accessTokenCacheItem.value.idToken);
                if (!account) {
                    account = this.getAccount();
                    if (!account) {
                        throw AuthError.createUnexpectedError("Account should not be null here.");
                    }
                }
                const aState = this.getAccountState(serverAuthenticationRequest.state);
                const response : AuthResponse = {
                    uniqueId: "",
                    tenantId: "",
                    tokenType: (accessTokenCacheItem.value.idToken === accessTokenCacheItem.value.accessToken) ? ServerHashParamKeys.ID_TOKEN : ServerHashParamKeys.ACCESS_TOKEN,
                    idToken: idTokenObj,
                    idTokenClaims: idTokenObj.claims,
                    accessToken: accessTokenCacheItem.value.accessToken,
                    scopes: accessTokenCacheItem.key.scopes.split(" "),
                    expiresOn: new Date(expired * 1000),
                    account: account,
                    accountState: aState,
                    fromCache: true
                };
                ResponseUtils.setResponseIdToken(response, idTokenObj);
                return response;
            } else {
                this.cacheStorage.removeItem(JSON.stringify(filteredItems[0].key));
                return null;
            }
        } else {
            return null;
        }
    }

    /**
     * @hidden
     * Used to get a unique list of authorities from the cache
     * @param {Array<AccessTokenCacheItem>}  accessTokenCacheItems - accessTokenCacheItems saved in the cache
     * @ignore
     */
    private getUniqueAuthority(accessTokenCacheItems: Array<AccessTokenCacheItem>, property: string): Array<string> {
        const authorityList: Array<string> = [];
        const flags: Array<string> = [];
        accessTokenCacheItems.forEach(element => {
            if (element.key.hasOwnProperty(property) && (flags.indexOf(element.key[property]) === -1)) {
                flags.push(element.key[property]);
                authorityList.push(element.key[property]);
            }
        });
        return authorityList;
    }

    /**
     * @hidden
     * Check if ADAL id_token exists and return if exists.
     *
     */
    private extractADALIdToken(): any {
        const adalIdToken = this.cacheStorage.getItem(Constants.adalIdToken);
        if (!StringUtils.isEmpty(adalIdToken)) {
            return TokenUtils.extractIdToken(adalIdToken);
        }
        return null;
    }

    /**
     * @hidden
     * Acquires access token using a hidden iframe.
     * @ignore
     */
    private renewToken(scopes: Array<string>, resolve: Function, reject: Function, account: Account, serverAuthenticationRequest: ServerRequestParameters): void {
        const scope = scopes.join(" ").toLowerCase();
        this.logger.verbose("renewToken is called for scope:" + scope);

        const frameName = `msalRenewFrame${scope}`;
        const frameHandle = WindowUtils.addHiddenIFrame(frameName, this.logger);

        this.updateCacheEntries(serverAuthenticationRequest, account);
        this.logger.verbose("Renew token Expected state: " + serverAuthenticationRequest.state);

        // Build urlNavigate with "prompt=none" and navigate to URL in hidden iFrame
        const urlNavigate = UrlUtils.urlRemoveQueryStringParameter(UrlUtils.createNavigateUrl(serverAuthenticationRequest), Constants.prompt) + Constants.prompt_none + Constants.response_mode_fragment;

        window.renewStates.push(serverAuthenticationRequest.state);
        window.requestType = Constants.renewToken;
        this.registerCallback(serverAuthenticationRequest.state, scope, resolve, reject);
        this.logger.infoPii("Navigate to:" + urlNavigate);
        frameHandle.src = "about:blank";
        this.loadIframeTimeout(urlNavigate, frameName, scope).catch(error => reject(error));
    }

    /**
     * @hidden
     * Renews idtoken for app's own backend when clientId is passed as a single scope in the scopes array.
     * @ignore
     */
    private renewIdToken(scopes: Array<string>, resolve: Function, reject: Function, account: Account, serverAuthenticationRequest: ServerRequestParameters): void {
        this.logger.info("renewidToken is called");
        const frameName = "msalIdTokenFrame";
        const frameHandle = WindowUtils.addHiddenIFrame(frameName, this.logger);

        this.updateCacheEntries(serverAuthenticationRequest, account);

        this.logger.verbose("Renew Idtoken Expected state: " + serverAuthenticationRequest.state);

        // Build urlNavigate with "prompt=none" and navigate to URL in hidden iFrame
        const urlNavigate = UrlUtils.urlRemoveQueryStringParameter(UrlUtils.createNavigateUrl(serverAuthenticationRequest), Constants.prompt) + Constants.prompt_none + Constants.response_mode_fragment;

        if (this.silentLogin) {
            window.requestType = Constants.login;
            this.silentAuthenticationState = serverAuthenticationRequest.state;
        } else {
            window.requestType = Constants.renewToken;
            window.renewStates.push(serverAuthenticationRequest.state);
        }

        // note: scope here is clientId
        this.registerCallback(serverAuthenticationRequest.state, this.clientId, resolve, reject);
        this.logger.infoPii("Navigate to:" + urlNavigate);
        frameHandle.src = "about:blank";
        this.loadIframeTimeout(urlNavigate, frameName, this.clientId).catch(error => reject(error));
    }

    /**
     * @hidden
     *
     * This method must be called for processing the response received from AAD. It extracts the hash, processes the token or error, saves it in the cache and calls the registered callbacks with the result.
     * @param {string} authority authority received in the redirect response from AAD.
     * @param {TokenResponse} requestInfo an object created from the redirect response from AAD comprising of the keys - parameters, requestType, stateMatch, stateResponse and valid.
     * @param {Account} account account object for which scopes are consented for. The default account is the logged in account.
     * @param {ClientInfo} clientInfo clientInfo received as part of the response comprising of fields uid and utid.
     * @param {IdToken} idToken idToken received as part of the response.
     * @ignore
     * @private
     */
    /* tslint:disable:no-string-literal */
    private saveAccessToken(response: AuthResponse, authority: string, parameters: any, clientInfo: string, idTokenObj: IdToken): AuthResponse {
        let scope: string;
        const accessTokenResponse = { ...response };
        const clientObj: ClientInfo = new ClientInfo(clientInfo);
        let expiration: number;

        // if the response contains "scope"
        if (parameters.hasOwnProperty(ServerHashParamKeys.SCOPE)) {
            // read the scopes
            scope = parameters[ServerHashParamKeys.SCOPE];
            const consentedScopes = scope.split(" ");

            // retrieve all access tokens from the cache, remove the dup scores
            const accessTokenCacheItems = this.cacheStorage.getAllAccessTokens(this.clientId, authority);

            for (let i = 0; i < accessTokenCacheItems.length; i++) {
                const accessTokenCacheItem = accessTokenCacheItems[i];

                if (accessTokenCacheItem.key.homeAccountIdentifier === response.account.homeAccountIdentifier) {
                    const cachedScopes = accessTokenCacheItem.key.scopes.split(" ");
                    if (ScopeSet.isIntersectingScopes(cachedScopes, consentedScopes)) {
                        this.cacheStorage.removeItem(JSON.stringify(accessTokenCacheItem.key));
                    }
                }
            }

            // Generate and cache accessTokenKey and accessTokenValue
            const expiresIn = TimeUtils.parseExpiresIn(parameters[ServerHashParamKeys.EXPIRES_IN]);
            const parsedState = RequestUtils.parseLibraryState(parameters[ServerHashParamKeys.STATE]);
            expiration = parsedState.ts + expiresIn;
            const accessTokenKey = new AccessTokenKey(authority, this.clientId, scope, clientObj.uid, clientObj.utid);
            const accessTokenValue = new AccessTokenValue(parameters[ServerHashParamKeys.ACCESS_TOKEN], idTokenObj.rawIdToken, expiration.toString(), clientInfo);

            this.cacheStorage.setItem(JSON.stringify(accessTokenKey), JSON.stringify(accessTokenValue));

            accessTokenResponse.accessToken  = parameters[ServerHashParamKeys.ACCESS_TOKEN];
            accessTokenResponse.scopes = consentedScopes;
        }
        // if the response does not contain "scope" - scope is usually client_id and the token will be id_token
        else {
            scope = this.clientId;

            // Generate and cache accessTokenKey and accessTokenValue
            const accessTokenKey = new AccessTokenKey(authority, this.clientId, scope, clientObj.uid, clientObj.utid);
            expiration = Number(idTokenObj.expiration);
            const accessTokenValue = new AccessTokenValue(parameters[ServerHashParamKeys.ID_TOKEN], parameters[ServerHashParamKeys.ID_TOKEN], expiration.toString(), clientInfo);
            this.cacheStorage.setItem(JSON.stringify(accessTokenKey), JSON.stringify(accessTokenValue));
            accessTokenResponse.scopes = [scope];
            accessTokenResponse.accessToken = parameters[ServerHashParamKeys.ID_TOKEN];
        }

        if (expiration) {
            accessTokenResponse.expiresOn = new Date(expiration * 1000);
        } else {
            this.logger.error("Could not parse expiresIn parameter");
        }

        return accessTokenResponse;
    }

    /**
     * @hidden
     * Saves token or error received in the response from AAD in the cache. In case of id_token, it also creates the account object.
     * @ignore
     */
    protected saveTokenFromHash(hash: string, stateInfo: ResponseStateInfo): AuthResponse {
        this.logger.info("State status:" + stateInfo.stateMatch + "; Request type:" + stateInfo.requestType);

        let response : AuthResponse = {
            uniqueId: "",
            tenantId: "",
            tokenType: "",
            idToken: null,
            idTokenClaims: null,
            accessToken: null,
            scopes: [],
            expiresOn: null,
            account: null,
            accountState: "",
            fromCache: false
        };

        let error: AuthError;
        const hashParams = UrlUtils.deserializeHash(hash);
        let authorityKey: string = "";
        let acquireTokenAccountKey: string = "";
        let idTokenObj: IdToken = null;

        // If server returns an error
        if (hashParams.hasOwnProperty(ServerHashParamKeys.ERROR_DESCRIPTION) || hashParams.hasOwnProperty(ServerHashParamKeys.ERROR)) {
            this.logger.infoPii("Error :" + hashParams[ServerHashParamKeys.ERROR] + "; Error description:" + hashParams[ServerHashParamKeys.ERROR_DESCRIPTION]);
            this.cacheStorage.setItem(ErrorCacheKeys.ERROR, hashParams[ServerHashParamKeys.ERROR]);
            this.cacheStorage.setItem(ErrorCacheKeys.ERROR_DESC, hashParams[ServerHashParamKeys.ERROR_DESCRIPTION]);

            // login
            if (stateInfo.requestType === Constants.login) {
                this.cacheStorage.setItem(ErrorCacheKeys.LOGIN_ERROR, hashParams[ServerHashParamKeys.ERROR_DESCRIPTION] + ":" + hashParams[ServerHashParamKeys.ERROR]);
                authorityKey = AuthCache.generateAuthorityKey(stateInfo.state);
            }

            // acquireToken
            if (stateInfo.requestType === Constants.renewToken) {
                authorityKey = AuthCache.generateAuthorityKey(stateInfo.state);

                const account: Account = this.getAccount();
                let accountId;

                if (account && !StringUtils.isEmpty(account.homeAccountIdentifier)) {
                    accountId = account.homeAccountIdentifier;
                }
                else {
                    accountId = Constants.no_account;
                }

                acquireTokenAccountKey = AuthCache.generateAcquireTokenAccountKey(accountId, stateInfo.state);
            }

            const {
                [ServerHashParamKeys.ERROR]: hashErr,
                [ServerHashParamKeys.ERROR_DESCRIPTION]: hashErrDesc
            } = hashParams;
            if (InteractionRequiredAuthError.isInteractionRequiredError(hashErr) ||
        InteractionRequiredAuthError.isInteractionRequiredError(hashErrDesc)) {
                error = new InteractionRequiredAuthError(hashParams[ServerHashParamKeys.ERROR], hashParams[ServerHashParamKeys.ERROR_DESCRIPTION]);
            } else {
                error = new ServerError(hashParams[ServerHashParamKeys.ERROR], hashParams[ServerHashParamKeys.ERROR_DESCRIPTION]);
            }
        }
        // If the server returns "Success"
        else {
            // Verify the state from redirect and record tokens to storage if exists
            if (stateInfo.stateMatch) {
                this.logger.info("State is right");
                if (hashParams.hasOwnProperty(ServerHashParamKeys.SESSION_STATE)) {
                    this.cacheStorage.setItem(`${TemporaryCacheKeys.SESSION_STATE}${Constants.resourceDelimiter}${stateInfo.state}`, hashParams[ServerHashParamKeys.SESSION_STATE]);
                }
                response.accountState = this.getAccountState(stateInfo.state);

                let clientInfo: string = "";

                // Process access_token
                if (hashParams.hasOwnProperty(ServerHashParamKeys.ACCESS_TOKEN)) {
                    this.logger.info("Fragment has access token");
                    response.accessToken = hashParams[ServerHashParamKeys.ACCESS_TOKEN];

                    if (hashParams.hasOwnProperty(ServerHashParamKeys.SCOPE)) {
                        response.scopes = hashParams[ServerHashParamKeys.SCOPE].split(" ");
                    }

                    // retrieve the id_token from response if present
                    if (hashParams.hasOwnProperty(ServerHashParamKeys.ID_TOKEN)) {
                        idTokenObj = new IdToken(hashParams[ServerHashParamKeys.ID_TOKEN]);
                        response.idToken = idTokenObj;
                        response.idTokenClaims = idTokenObj.claims;
                    } else {
                        idTokenObj = new IdToken(this.cacheStorage.getItem(PersistentCacheKeys.IDTOKEN));
                        response = ResponseUtils.setResponseIdToken(response, idTokenObj);
                    }

                    // set authority
                    const authority: string = this.populateAuthority(stateInfo.state, this.inCookie, this.cacheStorage, idTokenObj);

                    // retrieve client_info - if it is not found, generate the uid and utid from idToken
                    if (hashParams.hasOwnProperty(ServerHashParamKeys.CLIENT_INFO)) {
                        clientInfo = hashParams[ServerHashParamKeys.CLIENT_INFO];
                    } else {
                        this.logger.warning("ClientInfo not received in the response from AAD");
                        throw ClientAuthError.createClientInfoNotPopulatedError("ClientInfo not received in the response from the server");
                    }

                    response.account = Account.createAccount(idTokenObj, new ClientInfo(clientInfo));

                    let accountKey: string;
                    if (response.account && !StringUtils.isEmpty(response.account.homeAccountIdentifier)) {
                        accountKey = response.account.homeAccountIdentifier;
                    }
                    else {
                        accountKey = Constants.no_account;
                    }

                    acquireTokenAccountKey = AuthCache.generateAcquireTokenAccountKey(accountKey, stateInfo.state);
                    const acquireTokenAccountKey_noaccount = AuthCache.generateAcquireTokenAccountKey(Constants.no_account, stateInfo.state);

                    const cachedAccount: string = this.cacheStorage.getItem(acquireTokenAccountKey);
                    let acquireTokenAccount: Account;

                    // Check with the account in the Cache
                    if (!StringUtils.isEmpty(cachedAccount)) {
                        acquireTokenAccount = JSON.parse(cachedAccount);
                        if (response.account && acquireTokenAccount && Account.compareAccounts(response.account, acquireTokenAccount)) {
                            response = this.saveAccessToken(response, authority, hashParams, clientInfo, idTokenObj);
                            this.logger.info("The user object received in the response is the same as the one passed in the acquireToken request");
                        }
                        else {
                            this.logger.warning(
                                "The account object created from the response is not the same as the one passed in the acquireToken request");
                        }
                    }
                    else if (!StringUtils.isEmpty(this.cacheStorage.getItem(acquireTokenAccountKey_noaccount))) {
                        response = this.saveAccessToken(response, authority, hashParams, clientInfo, idTokenObj);
                    }
                }

                // Process id_token
                if (hashParams.hasOwnProperty(ServerHashParamKeys.ID_TOKEN)) {
                    this.logger.info("Fragment has id token");

                    // set the idToken
                    idTokenObj = new IdToken(hashParams[ServerHashParamKeys.ID_TOKEN]);

                    response = ResponseUtils.setResponseIdToken(response, idTokenObj);
                    if (hashParams.hasOwnProperty(ServerHashParamKeys.CLIENT_INFO)) {
                        clientInfo = hashParams[ServerHashParamKeys.CLIENT_INFO];
                    } else {
                        this.logger.warning("ClientInfo not received in the response from AAD");
                    }

                    // set authority
                    const authority: string = this.populateAuthority(stateInfo.state, this.inCookie, this.cacheStorage, idTokenObj);

                    this.account = Account.createAccount(idTokenObj, new ClientInfo(clientInfo));
                    response.account = this.account;

                    if (idTokenObj && idTokenObj.nonce) {
                        // check nonce integrity if idToken has nonce - throw an error if not matched
                        if (idTokenObj.nonce !== this.cacheStorage.getItem(`${TemporaryCacheKeys.NONCE_IDTOKEN}${Constants.resourceDelimiter}${stateInfo.state}`, this.inCookie)) {
                            this.account = null;
                            this.cacheStorage.setItem(ErrorCacheKeys.LOGIN_ERROR, "Nonce Mismatch. Expected Nonce: " + this.cacheStorage.getItem(`${TemporaryCacheKeys.NONCE_IDTOKEN}${Constants.resourceDelimiter}${stateInfo.state}`, this.inCookie) + "," + "Actual Nonce: " + idTokenObj.nonce);
                            this.logger.error("Nonce Mismatch.Expected Nonce: " + this.cacheStorage.getItem(`${TemporaryCacheKeys.NONCE_IDTOKEN}${Constants.resourceDelimiter}${stateInfo.state}`, this.inCookie) + "," + "Actual Nonce: " + idTokenObj.nonce);
                            error = ClientAuthError.createNonceMismatchError(this.cacheStorage.getItem(`${TemporaryCacheKeys.NONCE_IDTOKEN}${Constants.resourceDelimiter}${stateInfo.state}`, this.inCookie), idTokenObj.nonce);
                        }
                        // Save the token
                        else {
                            this.cacheStorage.setItem(PersistentCacheKeys.IDTOKEN, hashParams[ServerHashParamKeys.ID_TOKEN]);
                            this.cacheStorage.setItem(PersistentCacheKeys.CLIENT_INFO, clientInfo);

                            // Save idToken as access token for app itself
                            this.saveAccessToken(response, authority, hashParams, clientInfo, idTokenObj);
                        }
                    } else {
                        authorityKey = stateInfo.state;
                        acquireTokenAccountKey = stateInfo.state;

                        this.logger.error("Invalid id_token received in the response");
                        error = ClientAuthError.createInvalidIdTokenError(idTokenObj);
                        this.cacheStorage.setItem(ErrorCacheKeys.ERROR, error.errorCode);
                        this.cacheStorage.setItem(ErrorCacheKeys.ERROR_DESC, error.errorMessage);
                    }
                }
            }
            // State mismatch - unexpected/invalid state
            else {
                authorityKey = stateInfo.state;
                acquireTokenAccountKey = stateInfo.state;

                const expectedState = this.cacheStorage.getItem(`${TemporaryCacheKeys.STATE_LOGIN}${Constants.resourceDelimiter}${stateInfo.state}`, this.inCookie);
                this.logger.error("State Mismatch.Expected State: " + expectedState + "," + "Actual State: " + stateInfo.state);
                error = ClientAuthError.createInvalidStateError(stateInfo.state, expectedState);
                this.cacheStorage.setItem(ErrorCacheKeys.ERROR, error.errorCode);
                this.cacheStorage.setItem(ErrorCacheKeys.ERROR_DESC, error.errorMessage);
            }
        }

        // Set status to completed
        this.cacheStorage.removeItem(`${TemporaryCacheKeys.RENEW_STATUS}${Constants.resourceDelimiter}${stateInfo.state}`);
        this.cacheStorage.resetTempCacheItems(stateInfo.state);

        // this is required if navigateToLoginRequestUrl=false
        if (this.inCookie) {
            this.cacheStorage.setItemCookie(authorityKey, "", -1);
            this.cacheStorage.clearMsalCookie(stateInfo.state);
        }
        if (error) {
            // Error case, set status to cancelled
            throw error;
        }

        if (!response) {
            throw AuthError.createUnexpectedError("Response is null");
        }

        return response;
    }

    /**
     * Set Authority when saving Token from the hash
     * @param state
     * @param inCookie
     * @param cacheStorage
     * @param idTokenObj
     * @param response
     */
    private populateAuthority(state: string, inCookie: boolean, cacheStorage: AuthCache, idTokenObj: IdToken): string {
        const authorityKey: string = AuthCache.generateAuthorityKey(state);
        const cachedAuthority: string = cacheStorage.getItem(authorityKey, inCookie);

        // retrieve the authority from cache and replace with tenantID
        return StringUtils.isEmpty(cachedAuthority) ? cachedAuthority : UrlUtils.replaceTenantPath(cachedAuthority, idTokenObj.tenantId);
    }

    /* tslint:enable:no-string-literal */

    // #endregion

    // #region Account

    /**
     * Returns the signed in account
     * (the account object is created at the time of successful login)
     * or null when no state is found
     * @returns {@link Account} - the account object stored in MSAL
     */
    getAccount(): Account {
        // if a session already exists, get the account from the session
        if (this.account) {
            return this.account;
        }

        // frame is used to get idToken and populate the account for the given session
        const rawIdToken = this.cacheStorage.getItem(PersistentCacheKeys.IDTOKEN);
        const rawClientInfo = this.cacheStorage.getItem(PersistentCacheKeys.CLIENT_INFO);

        if (!StringUtils.isEmpty(rawIdToken) && !StringUtils.isEmpty(rawClientInfo)) {
            const idToken = new IdToken(rawIdToken);
            const clientInfo = new ClientInfo(rawClientInfo);
            this.account = Account.createAccount(idToken, clientInfo);
            return this.account;
        }
        // if login not yet done, return null
        return null;
    }

    /**
     * @hidden
     *
     * Extracts state value from the accountState sent with the authentication request.
     * @returns {string} scope.
     * @ignore
     */
    getAccountState (state: string) {
        if (state) {
            const splitIndex = state.indexOf(Constants.resourceDelimiter);
            if (splitIndex > -1 && splitIndex + 1 < state.length) {
                return state.substring(splitIndex + 1);
            }
        }
        return state;
    }

    /**
     * Use to get a list of unique accounts in MSAL cache based on homeAccountIdentifier.
     *
     * @param {@link Array<Account>} Account - all unique accounts in MSAL cache.
     */
    getAllAccounts(): Array<Account> {
        const accounts: Array<Account> = [];
        const accessTokenCacheItems = this.cacheStorage.getAllAccessTokens(Constants.clientId, Constants.homeAccountIdentifier);

        for (let i = 0; i < accessTokenCacheItems.length; i++) {
            const idToken = new IdToken(accessTokenCacheItems[i].value.idToken);
            const clientInfo = new ClientInfo(accessTokenCacheItems[i].value.homeAccountIdentifier);
            const account: Account = Account.createAccount(idToken, clientInfo);
            accounts.push(account);
        }

        return this.getUniqueAccounts(accounts);
    }

    /**
     * @hidden
     *
     * Used to filter accounts based on homeAccountIdentifier
     * @param {Array<Account>}  Accounts - accounts saved in the cache
     * @ignore
     */
    private getUniqueAccounts(accounts: Array<Account>): Array<Account> {
        if (!accounts || accounts.length <= 1) {
            return accounts;
        }

        const flags: Array<string> = [];
        const uniqueAccounts: Array<Account> = [];
        for (let index = 0; index < accounts.length; ++index) {
            if (accounts[index].homeAccountIdentifier && flags.indexOf(accounts[index].homeAccountIdentifier) === -1) {
                flags.push(accounts[index].homeAccountIdentifier);
                uniqueAccounts.push(accounts[index]);
            }
        }

        return uniqueAccounts;
    }

    // #endregion

    // #region Angular

    /**
     * @hidden
     *
     * Broadcast messages - Used only for Angular?  *
     * @param eventName
     * @param data
     */
    private broadcast(eventName: string, data: string) {
        const evt = new CustomEvent(eventName, { detail: data });
        window.dispatchEvent(evt);
    }

    /**
     * @hidden
     *
     * Helper function to retrieve the cached token
     *
     * @param scopes
     * @param {@link Account} account
     * @param state
     * @return {@link AuthResponse} AuthResponse
     */
    protected getCachedTokenInternal(scopes : Array<string> , account: Account, state: string, correlationId?: string): AuthResponse {
        // Get the current session's account object
        const accountObject: Account = account || this.getAccount();
        if (!accountObject) {
            return null;
        }

        // Construct AuthenticationRequest based on response type; set "redirectUri" from the "request" which makes this call from Angular - for this.getRedirectUri()
        const newAuthority = this.authorityInstance ? this.authorityInstance : AuthorityFactory.CreateInstance(this.authority, this.config.auth.validateAuthority);
        const responseType = this.getTokenType(accountObject, scopes, true);

        const serverAuthenticationRequest = new ServerRequestParameters(
            newAuthority,
            this.clientId,
            responseType,
            this.getRedirectUri(),
            scopes,
            state,
            correlationId
        );

        // get cached token
        return this.getCachedToken(serverAuthenticationRequest, account);
    }

    /**
     * @hidden
     *
     * Get scopes for the Endpoint - Used in Angular to track protected and unprotected resources without interaction from the developer app
     * Note: Please check if we need to set the "redirectUri" from the "request" which makes this call from Angular - for this.getRedirectUri()
     *
     * @param endpoint
     */
    protected getScopesForEndpoint(endpoint: string) : Array<string> {
        // if user specified list of unprotectedResources, no need to send token to these endpoints, return null.
        if (this.config.framework.unprotectedResources.length > 0) {
            for (let i = 0; i < this.config.framework.unprotectedResources.length; i++) {
                if (endpoint.indexOf(this.config.framework.unprotectedResources[i]) > -1) {
                    return null;
                }
            }
        }

        // process all protected resources and send the matched one
        if (this.config.framework.protectedResourceMap.size > 0) {
            for (const key of Array.from(this.config.framework.protectedResourceMap.keys())) {
                // configEndpoint is like /api/Todo requested endpoint can be /api/Todo/1
                if (endpoint.indexOf(key) > -1) {
                    return this.config.framework.protectedResourceMap.get(key);
                }
            }
        }

        /*
         * default resource will be clientid if nothing specified
         * App will use idtoken for calls to itself
         * check if it's staring from http or https, needs to match with app host
         */
        if (endpoint.indexOf("http://") > -1 || endpoint.indexOf("https://") > -1) {
            if (UrlUtils.getHostFromUri(endpoint) === UrlUtils.getHostFromUri(this.getRedirectUri())) {
                return new Array<string>(this.clientId);
            }
        } else {
            /*
             * in angular level, the url for $http interceptor call could be relative url,
             * if it's relative call, we'll treat it as app backend call.
             */
            return new Array<string>(this.clientId);
        }

        // if not the app's own backend or not a domain listed in the endpoints structure
        return null;
    }

    /**
     * Return boolean flag to developer to help inform if login is in progress
     * @returns {boolean} true/false
     */
    public getLoginInProgress(): boolean {
        return this.cacheStorage.getItem(TemporaryCacheKeys.INTERACTION_STATUS) === Constants.inProgress;
    }

    /**
     * @hidden
     * @ignore
     *
     * @param loginInProgress
     */
    protected setInteractionInProgress(inProgress: boolean) {
        if (inProgress) {
            this.cacheStorage.setItem(TemporaryCacheKeys.INTERACTION_STATUS, Constants.inProgress);
        } else {
            this.cacheStorage.removeItem(TemporaryCacheKeys.INTERACTION_STATUS);
        }
    }

    /**
     * @hidden
     * @ignore
     *
     * @param loginInProgress
     */
    protected setloginInProgress(loginInProgress : boolean) {
        this.setInteractionInProgress(loginInProgress);
    }

    /**
     * @hidden
     * @ignore
     *
     * returns the status of acquireTokenInProgress
     */
    protected getAcquireTokenInProgress(): boolean {
        return this.cacheStorage.getItem(TemporaryCacheKeys.INTERACTION_STATUS) === Constants.inProgress;
    }

    /**
     * @hidden
     * @ignore
     *
     * @param acquireTokenInProgress
     */
    protected setAcquireTokenInProgress(acquireTokenInProgress : boolean) {
        this.setInteractionInProgress(acquireTokenInProgress);
    }

    /**
     * @hidden
     * @ignore
     *
     * returns the logger handle
     */
    getLogger() {
        return this.logger;
    }

    /**
     * Sets the logger callback.
     * @param logger Logger callback
     */
    setLogger(logger: Logger) {
        this.logger = logger;
    }

    // #endregion

    // #region Getters and Setters

    /**
     * Use to get the redirect uri configured in MSAL or null.
     * Evaluates redirectUri if its a function, otherwise simply returns its value.
     *
     * @returns {string} redirect URL
     */
    public getRedirectUri(reqRedirectUri?:  string): string {
        if(reqRedirectUri) {
            return reqRedirectUri;
        }
        else if (typeof this.config.auth.redirectUri === "function") {
            return this.config.auth.redirectUri();
        }
        return this.config.auth.redirectUri;
    }

    /**
     * Use to get the post logout redirect uri configured in MSAL or null.
     * Evaluates postLogoutredirectUri if its a function, otherwise simply returns its value.
     *
     * @returns {string} post logout redirect URL
     */
    public getPostLogoutRedirectUri(): string {
        if (typeof this.config.auth.postLogoutRedirectUri === "function") {
            return this.config.auth.postLogoutRedirectUri();
        }
        return this.config.auth.postLogoutRedirectUri;
    }

    /**
     * Use to get the current {@link Configuration} object in MSAL
     *
     * @returns {@link Configuration}
     */
    public getCurrentConfiguration(): Configuration {
        if (!this.config) {
            throw ClientConfigurationError.createNoSetConfigurationError();
        }
        return this.config;
    }

    /**
     * @ignore
     *
     * Utils function to create the Authentication
     * @param {@link account} account object
     * @param scopes
     * @param silentCall
     *
     * @returns {string} token type: id_token or access_token
     *
     */
    private getTokenType(accountObject: Account, scopes: string[], silentCall: boolean): string {
        /*
         * if account is passed and matches the account object/or set to getAccount() from cache
         * if client-id is passed as scope, get id_token else token/id_token_token (in case no session exists)
         */
        let tokenType: string;

        // acquireTokenSilent
        if (silentCall) {
            if (Account.compareAccounts(accountObject, this.getAccount())) {
                tokenType = (scopes.indexOf(this.config.auth.clientId) > -1) ? ResponseTypes.id_token : ResponseTypes.token;
            }
            else {
                tokenType  = (scopes.indexOf(this.config.auth.clientId) > -1) ? ResponseTypes.id_token : ResponseTypes.id_token_token;
            }

            return tokenType;
        }
        // all other cases
        else {
            if (!Account.compareAccounts(accountObject, this.getAccount())) {
                tokenType = ResponseTypes.id_token_token;
            }
            else {
                tokenType = (scopes.indexOf(this.clientId) > -1) ? ResponseTypes.id_token : ResponseTypes.token;
            }

            return tokenType;
        }

    }

    /**
     * @hidden
     * @ignore
     *
     * Sets the cachekeys for and stores the account information in cache
     * @param account
     * @param state
     * @hidden
     */
    private setAccountCache(account: Account, state: string) {

        // Cache acquireTokenAccountKey
        const accountId = account ? this.getAccountId(account) : Constants.no_account;

        const acquireTokenAccountKey = AuthCache.generateAcquireTokenAccountKey(accountId, state);
        this.cacheStorage.setItem(acquireTokenAccountKey, JSON.stringify(account));
    }

    /**
     * @hidden
     * @ignore
     *
     * Sets the cacheKey for and stores the authority information in cache
     * @param state
     * @param authority
     * @hidden
     */
    private setAuthorityCache(state: string, authority: string) {
        // Cache authorityKey
        const authorityKey = AuthCache.generateAuthorityKey(state);
        this.cacheStorage.setItem(authorityKey, UrlUtils.CanonicalizeUri(authority), this.inCookie);
    }

    /**
     * Updates account, authority, and nonce in cache
     * @param serverAuthenticationRequest
     * @param account
     * @hidden
     * @ignore
     */
    private updateCacheEntries(serverAuthenticationRequest: ServerRequestParameters, account: Account, loginStartPage?: any) {
        // Cache account and authority
        if (loginStartPage) {
            // Cache the state, nonce, and login request data
            this.cacheStorage.setItem(`${TemporaryCacheKeys.LOGIN_REQUEST}${Constants.resourceDelimiter}${serverAuthenticationRequest.state}`, loginStartPage, this.inCookie);
            this.cacheStorage.setItem(`${TemporaryCacheKeys.STATE_LOGIN}${Constants.resourceDelimiter}${serverAuthenticationRequest.state}`, serverAuthenticationRequest.state, this.inCookie);
        } else {
            this.setAccountCache(account, serverAuthenticationRequest.state);
        }
        // Cache authorityKey
        this.setAuthorityCache(serverAuthenticationRequest.state, serverAuthenticationRequest.authority);

        // Cache nonce
        this.cacheStorage.setItem(`${TemporaryCacheKeys.NONCE_IDTOKEN}${Constants.resourceDelimiter}${serverAuthenticationRequest.state}`, serverAuthenticationRequest.nonce, this.inCookie);
    }

    /**
     * Returns the unique identifier for the logged in account
     * @param account
     * @hidden
     * @ignore
     */
    private getAccountId(account: Account): any {
        // return `${account.accountIdentifier}` + Constants.resourceDelimiter + `${account.homeAccountIdentifier}`;
        let accountId: string;
        if (!StringUtils.isEmpty(account.homeAccountIdentifier)) {
            accountId = account.homeAccountIdentifier;
        }
        else {
            accountId = Constants.no_account;
        }

        return accountId;
    }

    /**
     * @ignore
     * @param extraQueryParameters
     *
     * Construct 'tokenRequest' from the available data in adalIdToken
     */
    private buildIDTokenRequest(request: AuthenticationParameters): AuthenticationParameters {

        const tokenRequest: AuthenticationParameters = {
            scopes: [this.clientId],
            authority: this.authority,
            account: this.getAccount(),
            extraQueryParameters: request.extraQueryParameters,
            correlationId: request.correlationId
        };

        return tokenRequest;
    }

    /**
     * @ignore
     * @param config
     * @param clientId
     *
     * Construct TelemetryManager from Configuration
     */
    private getTelemetryManagerFromConfig(config: TelemetryOptions, clientId: string): TelemetryManager {
        if (!config) { // if unset
            return TelemetryManager.getTelemetrymanagerStub(clientId);
        }
        // if set then validate
        const { applicationName, applicationVersion, telemetryEmitter } = config;
        if (!applicationName || !applicationVersion || !telemetryEmitter) {
            throw ClientConfigurationError.createTelemetryConfigError(config);
        }
        // if valid then construct
        const telemetryPlatform: TelemetryPlatform = {
            applicationName,
            applicationVersion
        };
        const telemetryManagerConfig: TelemetryConfig = {
            platform: telemetryPlatform,
            clientId: clientId
        };
        return new TelemetryManager(telemetryManagerConfig, telemetryEmitter);
    }

    // #endregion
}<|MERGE_RESOLUTION|>--- conflicted
+++ resolved
@@ -325,12 +325,7 @@
      */
     loginRedirect(userRequest?: AuthenticationParameters): void {
         // validate request
-<<<<<<< HEAD
-        const request: AuthenticationParameters = RequestUtils.validateRequest(userRequest, true, this.clientId, Constants.interactionTypeRedirect, this.redirectCallbacksSet);
-
-=======
         const request: AuthenticationParameters = RequestUtils.validateRequest(userRequest, true, this.clientId, Constants.interactionTypeRedirect);
->>>>>>> 73a8d9e8
         this.acquireTokenInteractive(Constants.interactionTypeRedirect, true, request,  null, null);
     }
 
@@ -342,12 +337,7 @@
      */
     acquireTokenRedirect(userRequest: AuthenticationParameters): void {
         // validate request
-<<<<<<< HEAD
-        const request: AuthenticationParameters = RequestUtils.validateRequest(userRequest, false, this.clientId, Constants.interactionTypeRedirect, this.redirectCallbacksSet);
-
-=======
         const request: AuthenticationParameters = RequestUtils.validateRequest(userRequest, false, this.clientId, Constants.interactionTypeRedirect);
->>>>>>> 73a8d9e8
         this.acquireTokenInteractive(Constants.interactionTypeRedirect, false, request, null, null);
     }
 
@@ -619,12 +609,8 @@
      */
     acquireTokenSilent(userRequest: AuthenticationParameters): Promise<AuthResponse> {
         // validate the request
-<<<<<<< HEAD
-        const request = RequestUtils.validateRequest(userRequest, false, this.clientId);
+        const request = RequestUtils.validateRequest(userRequest, false, this.clientId, Constants.interactionTypeSilent);
         const apiEvent: ApiEvent = this.telemetryManager.createAndStartApiEvent(request.correlationId, API_EVENT_IDENTIFIER.AcquireTokenSilent, this.logger);
-=======
-        const request = RequestUtils.validateRequest(userRequest, false, this.clientId, Constants.interactionTypeSilent);
->>>>>>> 73a8d9e8
 
         return new Promise<AuthResponse>((resolve, reject) => {
 
