/*
 * Copyright (c) Microsoft Corporation. All rights reserved.
 * Licensed under the MIT License.
 */

/**
 * @hidden
 */
import { Authority } from "./Authority";
import { StringUtils } from "../utils/StringUtils";
<<<<<<< HEAD

export class AuthorityFactory {   
=======
import { UrlUtils } from "../utils/UrlUtils";
import { ClientConfigurationError } from "../error/ClientConfigurationError";
import { ITenantDiscoveryResponse, OpenIdConfiguration } from './ITenantDiscoveryResponse';
import TelemetryManager from '../telemetry/TelemetryManager';

export class AuthorityFactory {
    private static metadataMap = new Map<string, ITenantDiscoveryResponse>();

    /**
     * Use when Authority is B2C and validateAuthority is set to True to provide list of allowed domains.
     */
    public static setKnownAuthorities(validateAuthority: boolean, knownAuthorities: Array<string>): void {
        if (validateAuthority && !Object.keys(B2CTrustedHostList).length){
            knownAuthorities.forEach(function(authority){
                B2CTrustedHostList[authority] = authority;
            });
        }
    }

    public static async resolveAuthorityAsync(authorityInstance: Authority, telemetryManager: TelemetryManager, correlationId: string): Promise<ITenantDiscoveryResponse> {
        const metadata = await authorityInstance.resolveEndpointsAsync(telemetryManager, correlationId);
        this.metadataMap.set(authorityInstance.CanonicalAuthority, metadata);
        return metadata;
    }

    public static getAuthorityMetadata(authorityUrl: string) {
        return this.metadataMap.get(authorityUrl);
    }

    public static parseAuthorityMetadata(authorityUrl: string, authorityMetadataJson: string) {
        try {
            if (authorityMetadataJson) {
                const parsedMetadata = JSON.parse(authorityMetadataJson) as OpenIdConfiguration;

                if (!parsedMetadata.authorization_endpoint || !parsedMetadata.end_session_endpoint || !parsedMetadata.issuer) {
                    throw ClientConfigurationError.createInvalidAuthorityMetadataError();
                }

                this.metadataMap.set(authorityUrl, {
                    AuthorizationEndpoint: parsedMetadata.authorization_endpoint,
                    EndSessionEndpoint: parsedMetadata.end_session_endpoint,
                    Issuer: parsedMetadata.issuer
                });
            }
        } catch (e) {
            throw ClientConfigurationError.createInvalidAuthorityMetadataError();
        }
    }

    /**
     * Parse the url and determine the type of authority
     */
    private static detectAuthorityFromUrl(authorityUrl: string): AuthorityType {
        authorityUrl = UrlUtils.CanonicalizeUri(authorityUrl);
        const components = UrlUtils.GetUrlComponents(authorityUrl);
        const pathSegments = components.PathSegments;

        if (pathSegments[0] === "adfs") {
            return AuthorityType.Adfs;
        }
        else if (Object.keys(B2CTrustedHostList).length) {
            return AuthorityType.B2C;
        }

        // Defaults to Aad
        return AuthorityType.Aad;
    }
>>>>>>> c6fe3689

    /**
     * Create an authority object of the correct type based on the url
     * Performs basic authority validation - checks to see if the authority is of a valid type (eg aad, b2c)
     */
    public static CreateInstance(authorityUrl: string, validateAuthority: boolean, authorityMetadata?: string): Authority {
        if (StringUtils.isEmpty(authorityUrl)) {
            return null;
        }
<<<<<<< HEAD
        return new Authority(authorityUrl, validateAuthority);
=======

        if (authorityMetadata) {
            // todo: log statements
            this.parseAuthorityMetadata(authorityUrl, authorityMetadata);
        }

        const type = AuthorityFactory.detectAuthorityFromUrl(authorityUrl);
        // Depending on above detection, create the right type.
        switch (type) {
            case AuthorityType.B2C:
                return new B2cAuthority(authorityUrl, validateAuthority, this.metadataMap.get(authorityUrl));
            case AuthorityType.Aad:
                return new AadAuthority(authorityUrl, validateAuthority, this.metadataMap.get(authorityUrl));
            default:
                throw ClientConfigurationError.createInvalidAuthorityTypeError();
        }
>>>>>>> c6fe3689
    }
}<|MERGE_RESOLUTION|>--- conflicted
+++ resolved
@@ -8,10 +8,6 @@
  */
 import { Authority } from "./Authority";
 import { StringUtils } from "../utils/StringUtils";
-<<<<<<< HEAD
-
-export class AuthorityFactory {   
-=======
 import { UrlUtils } from "../utils/UrlUtils";
 import { ClientConfigurationError } from "../error/ClientConfigurationError";
 import { ITenantDiscoveryResponse, OpenIdConfiguration } from './ITenantDiscoveryResponse';
@@ -62,26 +58,6 @@
     }
 
     /**
-     * Parse the url and determine the type of authority
-     */
-    private static detectAuthorityFromUrl(authorityUrl: string): AuthorityType {
-        authorityUrl = UrlUtils.CanonicalizeUri(authorityUrl);
-        const components = UrlUtils.GetUrlComponents(authorityUrl);
-        const pathSegments = components.PathSegments;
-
-        if (pathSegments[0] === "adfs") {
-            return AuthorityType.Adfs;
-        }
-        else if (Object.keys(B2CTrustedHostList).length) {
-            return AuthorityType.B2C;
-        }
-
-        // Defaults to Aad
-        return AuthorityType.Aad;
-    }
->>>>>>> c6fe3689
-
-    /**
      * Create an authority object of the correct type based on the url
      * Performs basic authority validation - checks to see if the authority is of a valid type (eg aad, b2c)
      */
@@ -89,25 +65,6 @@
         if (StringUtils.isEmpty(authorityUrl)) {
             return null;
         }
-<<<<<<< HEAD
-        return new Authority(authorityUrl, validateAuthority);
-=======
-
-        if (authorityMetadata) {
-            // todo: log statements
-            this.parseAuthorityMetadata(authorityUrl, authorityMetadata);
-        }
-
-        const type = AuthorityFactory.detectAuthorityFromUrl(authorityUrl);
-        // Depending on above detection, create the right type.
-        switch (type) {
-            case AuthorityType.B2C:
-                return new B2cAuthority(authorityUrl, validateAuthority, this.metadataMap.get(authorityUrl));
-            case AuthorityType.Aad:
-                return new AadAuthority(authorityUrl, validateAuthority, this.metadataMap.get(authorityUrl));
-            default:
-                throw ClientConfigurationError.createInvalidAuthorityTypeError();
-        }
->>>>>>> c6fe3689
+        return new Authority(authorityUrl, validateAuthority, authorityMetadata);
     }
 }