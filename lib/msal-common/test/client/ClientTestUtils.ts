--- conflicted
+++ resolved
@@ -1,13 +1,10 @@
 import { ClientConfiguration, Constants, LogLevel, NetworkRequestOptions, PkceCodes, ClientAuthError} from "../../src";
 import { RANDOM_TEST_GUID, TEST_CONFIG } from "../utils/StringConstants";
 import { AuthorityFactory } from "../../src";
-<<<<<<< HEAD
 import { TrustedAuthority } from "../../src/authority/TrustedAuthority";
 import sinon from "sinon";
 import { IInstanceDiscoveryMetadata } from "../../src/authority/IInstanceDiscoveryMetadata";
-=======
 import { CacheManager } from "../../src/cache/CacheManager";
->>>>>>> 570c0f2a
 
 export class MockStorageClass extends CacheManager {
     store = {};
