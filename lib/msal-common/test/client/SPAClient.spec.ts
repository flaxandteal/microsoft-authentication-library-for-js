--- conflicted
+++ resolved
@@ -94,9 +94,6 @@
                     store = {};
                 },
             },
-<<<<<<< HEAD
-            networkInterface: mockHttpClient,
-=======
             networkInterface: {
                 sendGetRequestAsync<T>(
                     url: string,
@@ -111,7 +108,6 @@
                     return null;
                 },
             },
->>>>>>> adae5868
             cryptoInterface: {
                 createNewGuid(): string {
                     return RANDOM_TEST_GUID;
