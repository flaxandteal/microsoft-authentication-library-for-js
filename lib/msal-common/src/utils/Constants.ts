--- conflicted
+++ resolved
@@ -230,8 +230,7 @@
     RESOURCE_OWNER_PASSWORD_GRANT = "password",
     REFRESH_TOKEN_GRANT = "refresh_token",
     DEVICE_CODE_GRANT = "device_code"
-<<<<<<< HEAD
-};
+}
 
 /**
  * Account types in Cache
@@ -283,7 +282,4 @@
  * More Cache related constants
  */
 export const APP_META_DATA = "appmetadata";
-export const ClientInfo = "client_info";
-=======
-}
->>>>>>> ad1a86c2
+export const ClientInfo = "client_info";