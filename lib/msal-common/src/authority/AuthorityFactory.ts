--- conflicted
+++ resolved
@@ -3,15 +3,9 @@
  * Licensed under the MIT License.
  */
 import { Authority } from "./Authority";
-<<<<<<< HEAD
-=======
-import { AadAuthority } from "./AadAuthority";
-import { B2cAuthority } from "./B2cAuthority";
->>>>>>> 4e00670d
 import { ClientConfigurationError } from "../error/ClientConfigurationError";
 import { INetworkModule } from "./../network/INetworkModule";
 import { StringUtils } from "./../utils/StringUtils";
-import { AuthorityType } from "./AuthorityType";
 import { ClientAuthError } from "../error/ClientAuthError";
 
 export class AuthorityFactory {
@@ -22,10 +16,8 @@
      * 
      * Also performs endpoint discovery.
      * 
-     * @param defaultAuthority 
-     * @param networkClient 
-     * @param authorityUri 
-     * @param adfsDisabled 
+     * @param authorityUri
+     * @param networkClient
      */
     static async createDiscoveredInstance(authorityUri: string, networkClient: INetworkModule): Promise<Authority> {
         // Initialize authority and perform discovery endpoint check.
