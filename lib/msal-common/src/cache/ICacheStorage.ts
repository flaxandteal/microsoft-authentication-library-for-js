/*
 * Copyright (c) Microsoft Corporation. All rights reserved.
 * Licensed under the MIT License.
 */

import { InMemoryCache } from "../unifiedCache/utils/CacheTypes";

/**
 * Interface class which implement cache storage functions used by MSAL to perform validity checks, and store tokens.
 */
export interface ICacheStorage {
    /**
     * Function to read serialized Cache from disk
     * @param key
     * @param value
     */
<<<<<<< HEAD
    getSerializedCache(): Promise<string>;
=======
    getCache(): InMemoryCache;
>>>>>>> adae5868

    /**
     * Function to write serialized Cache to disk
     * @param cache
     */
<<<<<<< HEAD
    setSerializedCache(cache: string): void;
=======
    setCache(cache: InMemoryCache): void;
>>>>>>> adae5868

    /**
     * Function to set item in cache.
     * @param key
     * @param value
     */
    setItem(key: string, value: string): void;

    /**
     * Function which retrieves item from cache.
     * @param key
     */
    getItem(key: string): string;

    /**
     * Function which removes item from cache.
     * @param key
     */
    removeItem(key: string): void;

    /**
     * Function which returns boolean whether cache contains a specific key.
     * @param key
     */
    containsKey(key: string): boolean;

    /**
     * Function which retrieves all current keys from the cache.
     */
    getKeys(): string[];

    /**
     * Function which clears cache.
     */
    clear(): void;
}<|MERGE_RESOLUTION|>--- conflicted
+++ resolved
@@ -14,21 +14,13 @@
      * @param key
      * @param value
      */
-<<<<<<< HEAD
-    getSerializedCache(): Promise<string>;
-=======
     getCache(): InMemoryCache;
->>>>>>> adae5868
 
     /**
      * Function to write serialized Cache to disk
      * @param cache
      */
-<<<<<<< HEAD
-    setSerializedCache(cache: string): void;
-=======
     setCache(cache: InMemoryCache): void;
->>>>>>> adae5868
 
     /**
      * Function to set item in cache.
