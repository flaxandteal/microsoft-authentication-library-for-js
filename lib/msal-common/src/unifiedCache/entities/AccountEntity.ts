--- conflicted
+++ resolved
@@ -50,8 +50,6 @@
         ];
 
         return accountKey.join(Separators.CACHE_KEY_SEPARATOR).toLowerCase();
-<<<<<<< HEAD
-=======
     }
 
     /**
@@ -72,7 +70,6 @@
                 return null;
             }
         }
->>>>>>> 2ca4cd4c
     }
 
     /**
