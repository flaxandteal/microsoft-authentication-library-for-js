/*
 * Copyright (c) Microsoft Corporation. All rights reserved.
 * Licensed under the MIT License.
 */
import { BaseClient } from "./BaseClient";
import { ClientConfiguration } from "../config/ClientConfiguration";
import { AuthenticationParameters } from "../request/AuthenticationParameters";
import { TokenExchangeParameters } from "../request/TokenExchangeParameters";
import { TokenRenewParameters } from "../request/TokenRenewParameters";
import { ServerCodeRequestParameters } from "../server/ServerCodeRequestParameters";
import { ServerTokenRequestParameters } from "../server/ServerTokenRequestParameters";
import { CodeResponse } from "../response/CodeResponse";
import { TokenResponse } from "../response/TokenResponse";
import { SPAResponseHandler } from "../response/SpaResponseHandler";
import { ServerAuthorizationCodeResponse } from "../server/ServerAuthorizationCodeResponse";
import { ServerAuthorizationTokenResponse } from "../server/ServerAuthorizationTokenResponse";
import { ClientAuthError } from "../error/ClientAuthError";
import { ClientConfigurationError } from "../error/ClientConfigurationError";
import { AccessTokenCacheItem } from "../cache/AccessTokenCacheItem";
import { AuthorityFactory } from "../authority/AuthorityFactory";
import { IdToken } from "../account/IdToken";
import { ScopeSet } from "../request/ScopeSet";
import { TemporaryCacheKeys, PersistentCacheKeys, AADServerParamKeys } from "../utils/Constants";
import { TimeUtils } from "../utils/TimeUtils";
import { StringUtils } from "../utils/StringUtils";
import { UrlString } from "../url/UrlString";
import { Account } from "../account/Account";
import { buildClientInfo } from "../account/ClientInfo";
import { B2cAuthority } from "../authority/B2cAuthority";

/**
 * SPAClient class
 *
 * Object instance which will construct requests to send to and handle responses
 * from the Microsoft STS using the authorization code flow.
 */
export class SPAClient extends BaseClient {

    constructor(configuration: ClientConfiguration) {
        // Implement base module
        super(configuration);

        B2cAuthority.setKnownAuthorities(this.config.authOptions.knownAuthorities);
    }

    /**
     * Creates a url for logging in a user. This will by default append the client id to the list of scopes,
     * allowing you to retrieve an id token in the subsequent code exchange. Also performs validation of the request parameters.
     * Including any SSO parameters (account, sid, login_hint) will short circuit the authentication and allow you to retrieve a code without interaction.
     * @param request
     */
    async createLoginUrl(request: AuthenticationParameters): Promise<string> {
        return this.createUrl(request, true);
    }

    /**
     * Creates a url for logging in a user. Also performs validation of the request parameters.
     * Including any SSO parameters (account, sid, login_hint) will short circuit the authentication and allow you to retrieve a code without interaction.
     * @param request
     */
    async createAcquireTokenUrl(request: AuthenticationParameters): Promise<string> {
        return this.createUrl(request, false);
    }

    /**
     * Helper function which creates URL. If isLoginCall is true, MSAL appends client id scope to retrieve id token from the service.
     * @param request
     * @param isLoginCall
     */
    private async createUrl(request: AuthenticationParameters, isLoginCall: boolean): Promise<string> {
        // Initialize authority or use default, and perform discovery endpoint check.
        const acquireTokenAuthority = (request && request.authority) ? AuthorityFactory.createInstance(request.authority, this.networkClient) : this.defaultAuthorityInstance;
        try {
            await acquireTokenAuthority.resolveEndpointsAsync();
        } catch (e) {
            throw ClientAuthError.createEndpointDiscoveryIncompleteError(e);
        }

        // Create and validate request parameters.
        let requestParameters: ServerCodeRequestParameters;
        try {
            requestParameters = new ServerCodeRequestParameters(
                acquireTokenAuthority,
                this.config.authOptions.clientId,
                request,
                this.getAccount(),
                this.getRedirectUri(),
                this.cryptoUtils,
                isLoginCall
            );

            // Check for SSO.
            let adalIdToken: IdToken = null;
            if (!requestParameters.hasSSOParam()) {
                // Only check for adal token if no SSO params are being used
                const adalIdTokenString = this.cacheStorage.getItem(PersistentCacheKeys.ADAL_ID_TOKEN);
                if (!StringUtils.isEmpty(adalIdTokenString)) {
                    adalIdToken = new IdToken(adalIdTokenString, this.cryptoUtils);
                    this.cacheStorage.removeItem(PersistentCacheKeys.ADAL_ID_TOKEN);
                }
            }

            // Update required cache entries for request.
            this.cacheManager.updateCacheEntries(requestParameters, request.account);

            // Populate query parameters (sid/login_hint/domain_hint) and any other extraQueryParameters set by the developer.
            requestParameters.populateQueryParams(adalIdToken);

            // Create url to navigate to.
            const urlNavigate = await requestParameters.createNavigateUrl();

            // Cache token request.
            const tokenRequest: TokenExchangeParameters = {
                scopes: requestParameters.scopes.getOriginalScopesAsArray(),
                resource: request.resource,
                codeVerifier: requestParameters.generatedPkce.verifier,
                extraQueryParameters: request.extraQueryParameters,
                authority: requestParameters.authorityInstance.canonicalAuthority,
                correlationId: requestParameters.correlationId
            };
            this.cacheStorage.setItem(TemporaryCacheKeys.REQUEST_PARAMS, this.cryptoUtils.base64Encode(JSON.stringify(tokenRequest)));

            return urlNavigate;
        } catch (e) {
            // Reset cache items before re-throwing.
            this.cacheManager.resetTempCacheItems(requestParameters && requestParameters.state);
            throw e;
        }
    }

    /**
     * Given an authorization code, it will perform a token exchange using cached values from a previous call to
     * createLoginUrl() or createAcquireTokenUrl(). You must call this AFTER using one of those APIs first. You should
     * also use the handleFragmentResponse() API to pass the codeResponse to this function afterwards.
     * @param codeResponse
     */
    async acquireToken(codeResponse: CodeResponse): Promise<TokenResponse> {
        try {
            // If no code response is given, we cannot acquire a token.
            if (!codeResponse || StringUtils.isEmpty(codeResponse.code)) {
                throw ClientAuthError.createTokenRequestCannotBeMadeError();
            }

            // Get request from cache
            const tokenRequest: TokenExchangeParameters = this.getCachedRequest(codeResponse.userRequestState);

            // Initialize authority or use default, and perform discovery endpoint check.
            const acquireTokenAuthority = (tokenRequest && tokenRequest.authority) ? AuthorityFactory.createInstance(tokenRequest.authority, this.networkClient) : this.defaultAuthorityInstance;
            if (!acquireTokenAuthority.discoveryComplete()) {
                try {
                    await acquireTokenAuthority.resolveEndpointsAsync();
                } catch (e) {
                    throw ClientAuthError.createEndpointDiscoveryIncompleteError(e);
                }
            }

            // Get token endpoint.
            const { tokenEndpoint } = acquireTokenAuthority;
            // Initialize request parameters.
            const tokenReqParams = new ServerTokenRequestParameters(
                this.config.authOptions.clientId,
                tokenRequest,
                codeResponse,
                this.getRedirectUri(),
                this.cryptoUtils
            );

            // User helper to retrieve token response.
            // Need to await function call before return to catch any thrown errors.
            // if errors are thrown asynchronously in return statement, they are caught by caller of this function instead.
            return await this.getTokenResponse(tokenEndpoint, tokenReqParams, tokenRequest, codeResponse);
        } catch (e) {
            // Reset cache items and set account to null before re-throwing.
            this.cacheManager.resetTempCacheItems(codeResponse && codeResponse.userRequestState);
            this.account = null;
            throw e;
        }
    }

    /**
     * Retrieves a token from cache if it is still valid, or uses the cached refresh token to renew
     * the given token and returns the renewed token. Will throw an error if login is not completed (unless
     * id tokens are not being renewed).
     * @param request
     */
    async getValidToken(request: TokenRenewParameters): Promise<TokenResponse> {
        try {
            // Cannot renew token if no request object is given.
            if (!request) {
                throw ClientConfigurationError.createEmptyTokenRequestError();
            }

            // Get account object for this request.
            const account = request.account || this.getAccount();
            const requestScopes = new ScopeSet(request.scopes || [], this.config.authOptions.clientId, true);
            // If this is an id token renewal, and no account is present, throw an error.
            if (requestScopes.isLoginScopeSet()) {
                if (!account) {
                    throw ClientAuthError.createUserLoginRequiredError();
                }
            }

            // Initialize authority or use default, and perform discovery endpoint check.
            const acquireTokenAuthority = request.authority ? AuthorityFactory.createInstance(request.authority, this.networkClient) : this.defaultAuthorityInstance;
            if (!acquireTokenAuthority.discoveryComplete()) {
                try {
                    await acquireTokenAuthority.resolveEndpointsAsync();
                } catch (e) {
                    throw ClientAuthError.createEndpointDiscoveryIncompleteError(e);
                }
            }

            // Get current cached tokens
            const cachedTokenItem = this.getCachedTokens(requestScopes, acquireTokenAuthority.canonicalAuthority, request.resource, account && account.homeAccountIdentifier);
            const expirationSec = Number(cachedTokenItem.value.expiresOnSec);
            const offsetCurrentTimeSec = TimeUtils.nowSeconds() + this.config.systemOptions.tokenRenewalOffsetSeconds;
            // Check if refresh is forced, or if tokens are expired. If neither are true, return a token response with the found token entry.
            if (!request.forceRefresh && expirationSec && expirationSec > offsetCurrentTimeSec) {
                const cachedScopes = ScopeSet.fromString(cachedTokenItem.key.scopes, this.config.authOptions.clientId, true);
                const defaultTokenResponse: TokenResponse = {
                    uniqueId: "",
                    tenantId: "",
                    scopes: cachedScopes.asArray(),
                    tokenType: cachedTokenItem.value.tokenType,
                    idToken: "",
                    idTokenClaims: null,
                    accessToken: cachedTokenItem.value.accessToken,
                    refreshToken: cachedTokenItem.value.refreshToken,
                    expiresOn: new Date(expirationSec * 1000),
                    account: account,
                    userRequestState: ""
                };

                // Only populate id token if it exists in cache item.
                return StringUtils.isEmpty(cachedTokenItem.value.idToken) ? defaultTokenResponse :
                    SPAResponseHandler.setResponseIdToken(defaultTokenResponse, new IdToken(cachedTokenItem.value.idToken, this.cryptoUtils));
            } else {
                // Renew the tokens.
                request.authority = cachedTokenItem.key.authority;
                const { tokenEndpoint } = acquireTokenAuthority;

                return this.renewToken(request, tokenEndpoint, cachedTokenItem.value.refreshToken);
            }
        } catch (e) {
            // Reset cache items and set account to null before re-throwing.
            this.cacheManager.resetTempCacheItems();
            this.account = null;
            throw e;
        }
    }

    // #region Logout

    /**
     * Use to log out the current user, and redirect the user to the postLogoutRedirectUri.
     * Default behaviour is to redirect the user to `window.location.href`.
     * @param authorityUri
     */
    async logout(authorityUri?: string): Promise<string> {
        const currentAccount = this.getAccount();
        // Check for homeAccountIdentifier. Do not send anything if it doesn't exist.
        const homeAccountIdentifier = currentAccount ? currentAccount.homeAccountIdentifier : "";
        // Remove all pertinent access tokens.
        this.cacheManager.removeAllAccessTokens(this.config.authOptions.clientId, authorityUri, "", homeAccountIdentifier);
        // Clear remaining cache items.
        this.cacheStorage.clear();
        // Clear current account.
        this.account = null;
        // Get postLogoutRedirectUri.
        let postLogoutRedirectUri = "";
        try {
            postLogoutRedirectUri = `?${AADServerParamKeys.POST_LOGOUT_URI}=` + encodeURIComponent(this.getPostLogoutRedirectUri());
        } catch (e) {}

        // Acquire token authorities.
        const acquireTokenAuthority = (authorityUri) ? AuthorityFactory.createInstance(authorityUri, this.networkClient) : this.defaultAuthorityInstance;
        if (!acquireTokenAuthority.discoveryComplete()) {
            try {
                await acquireTokenAuthority.resolveEndpointsAsync();
            } catch (e) {
                throw ClientAuthError.createEndpointDiscoveryIncompleteError(e);
            }
        }

        // Construct logout URI.
        const logoutUri = `${acquireTokenAuthority.endSessionEndpoint}${postLogoutRedirectUri}`;
        return logoutUri;
    }

    // #endregion

    // #region Response Handling

    /**
     * Handles the hash fragment response from public client code request. Returns a code response used by
     * the client to exchange for a token in acquireToken.
     * @param hashFragment
     */
    public handleFragmentResponse(hashFragment: string): CodeResponse {
        // Handle responses.
<<<<<<< HEAD
        const responseHandler = new SPAResponseHandler(this.clientConfig.auth.clientId, this.cacheStorage, this.cacheManager, this.cryptoUtils, this.logger);
=======
        const responseHandler = new ResponseHandler(this.config.authOptions.clientId, this.cacheStorage, this.cacheManager, this.cryptoUtils, this.logger);
>>>>>>> 5b06d3e1
        // Deserialize hash fragment response parameters.
        const hashUrlString = new UrlString(hashFragment);
        const serverParams = hashUrlString.getDeserializedHash<ServerAuthorizationCodeResponse>();
        // Get code response
        return responseHandler.handleServerCodeResponse(serverParams);
    }

    // #endregion

    // #region Helpers

    /**
     * Clears cache of items related to current request.
     */
    public cancelRequest(): void {
        const cachedState = this.cacheStorage.getItem(TemporaryCacheKeys.REQUEST_STATE);
        this.cacheManager.resetTempCacheItems(cachedState || "");
    }

    /**
     * Gets the token exchange parameters from the cache. Throws an error if nothing is found.
     */
    private getCachedRequest(state: string): TokenExchangeParameters {
        try {
            // Get token request from cache and parse as TokenExchangeParameters.
            const encodedTokenRequest = this.cacheStorage.getItem(TemporaryCacheKeys.REQUEST_PARAMS);
            const parsedRequest = JSON.parse(this.cryptoUtils.base64Decode(encodedTokenRequest)) as TokenExchangeParameters;
            this.cacheStorage.removeItem(TemporaryCacheKeys.REQUEST_PARAMS);
            // Get cached authority and use if no authority is cached with request.
            if (StringUtils.isEmpty(parsedRequest.authority)) {
                const authorityKey: string = this.cacheManager.generateAuthorityKey(state);
                const cachedAuthority: string = this.cacheStorage.getItem(authorityKey);
                parsedRequest.authority = cachedAuthority;
            }
            return parsedRequest;
        } catch (err) {
            throw ClientAuthError.createTokenRequestCacheError(err);
        }
    }

    /**
     * Gets all cached tokens based on the given criteria.
     * @param requestScopes
     * @param authorityUri
     * @param resourceId
     * @param homeAccountIdentifier
     */
    private getCachedTokens(requestScopes: ScopeSet, authorityUri: string, resourceId: string, homeAccountIdentifier: string): AccessTokenCacheItem {
        // Get all access tokens with matching authority, resource id and home account ID
        const tokenCacheItems: Array<AccessTokenCacheItem> = this.cacheManager.getAllAccessTokens(this.config.authOptions.clientId, authorityUri || "", resourceId || "", homeAccountIdentifier || "");
        if (tokenCacheItems.length === 0) {
            throw ClientAuthError.createNoTokensFoundError(requestScopes.printScopes());
        }

        // Filter cache items based on available scopes.
        const filteredCacheItems: Array<AccessTokenCacheItem> = tokenCacheItems.filter(cacheItem => {
            const cachedScopes = ScopeSet.fromString(cacheItem.key.scopes, this.config.authOptions.clientId, true);
            return cachedScopes.containsScopeSet(requestScopes);
        });

        // If cache items contains too many matching tokens, throw error.
        if (filteredCacheItems.length > 1) {
            throw ClientAuthError.createMultipleMatchingTokensInCacheError(requestScopes.printScopes());
        } else if (filteredCacheItems.length === 1) {
            // Return single cache item.
            return filteredCacheItems[0];
        }
        // If cache items are empty, throw error.
        throw ClientAuthError.createNoTokensFoundError(requestScopes.printScopes());
    }

    /**
     * Makes a request to the token endpoint with the given parameters and parses the response.
     * @param tokenEndpoint
     * @param tokenReqParams
     * @param tokenRequest
     * @param codeResponse
     */
    private async getTokenResponse(tokenEndpoint: string, tokenReqParams: ServerTokenRequestParameters, tokenRequest: TokenExchangeParameters, codeResponse?: CodeResponse): Promise<TokenResponse> {
        // Perform token request.
        const acquiredTokenResponse = await this.networkClient.sendPostRequestAsync<ServerAuthorizationTokenResponse>(
            tokenEndpoint,
            {
                body: tokenReqParams.createRequestBody(),
                headers: tokenReqParams.createRequestHeaders()
            }
        );

        // Create response handler
<<<<<<< HEAD
        const responseHandler = new SPAResponseHandler(this.clientConfig.auth.clientId, this.cacheStorage, this.cacheManager, this.cryptoUtils, this.logger);
=======
        const responseHandler = new ResponseHandler(this.config.authOptions.clientId, this.cacheStorage, this.cacheManager, this.cryptoUtils, this.logger);
>>>>>>> 5b06d3e1
        // Validate response. This function throws a server error if an error is returned by the server.
        responseHandler.validateServerAuthorizationTokenResponse(acquiredTokenResponse.body);
        // Return token response with given parameters
        const tokenResponse = responseHandler.createTokenResponse(acquiredTokenResponse.body, tokenRequest.authority, tokenRequest.resource, codeResponse && codeResponse.userRequestState);
        // Set current account to received response account, if any.
        this.account = tokenResponse.account;
        return tokenResponse;
    }

    /**
     * Creates refreshToken request and sends to given token endpoint.
     * @param refreshTokenRequest
     * @param tokenEndpoint
     * @param refreshToken
     */
    private async renewToken(refreshTokenRequest: TokenRenewParameters, tokenEndpoint: string, refreshToken: string): Promise<TokenResponse> {
        // Initialize request parameters.
        const tokenReqParams = new ServerTokenRequestParameters(
            this.config.authOptions.clientId,
            refreshTokenRequest,
            null,
            this.getRedirectUri(),
            this.cryptoUtils,
            refreshToken
        );

        // User helper to retrieve token response.
        // Need to await function call before return to catch any thrown errors.
        // if errors are thrown asynchronously in return statement, they are caught by caller of this function instead.
        return await this.getTokenResponse(tokenEndpoint, tokenReqParams, refreshTokenRequest);
    }

    // #endregion

    // #region Getters and setters

    /**
     *
     * Use to get the redirect uri configured in MSAL or null.
     * Evaluates redirectUri if its a function, otherwise simply returns its value.
     * @returns {string} redirect URL
     *
     */
    public getRedirectUri(): string {
        if (this.config.authOptions.redirectUri) {
            if (typeof this.config.authOptions.redirectUri === "function") {
                return this.config.authOptions.redirectUri();
            } else if (!StringUtils.isEmpty(this.config.authOptions.redirectUri)) {
                return this.config.authOptions.redirectUri;
            }
        }
        // This should never throw unless window.location.href is returning empty.
        throw ClientConfigurationError.createRedirectUriEmptyError();
    }

    /**
     * Use to get the post logout redirect uri configured in MSAL or null.
     * Evaluates postLogoutredirectUri if its a function, otherwise simply returns its value.
     *
     * @returns {string} post logout redirect URL
     */
    public getPostLogoutRedirectUri(): string {
        if (this.config.authOptions.postLogoutRedirectUri) {
            if (typeof this.config.authOptions.postLogoutRedirectUri === "function") {
                return this.config.authOptions.postLogoutRedirectUri();
            } else if (!StringUtils.isEmpty(this.config.authOptions.postLogoutRedirectUri)) {
                return this.config.authOptions.postLogoutRedirectUri;
            }
        }
        // This should never throw unless window.location.href is returning empty.
        throw ClientConfigurationError.createPostLogoutRedirectUriEmptyError();
    }

    /**
     * Returns the signed in account
     * (the account object is created at the time of successful login)
     * or null when no state is found
     * @returns {@link Account} - the account object stored in MSAL
     */
    getAccount(): Account {
        if (this.account) {
            return this.account;
        }

        // Get id token and client info from cache
        const rawIdToken = this.cacheStorage.getItem(PersistentCacheKeys.ID_TOKEN);
        const rawClientInfo = this.cacheStorage.getItem(PersistentCacheKeys.CLIENT_INFO);

        if(!StringUtils.isEmpty(rawIdToken) && !StringUtils.isEmpty(rawClientInfo)) {
            const idToken = new IdToken(rawIdToken, this.cryptoUtils);
            const clientInfo = buildClientInfo(rawClientInfo, this.cryptoUtils);

            this.account = Account.createAccount(idToken, clientInfo, this.cryptoUtils);
            return this.account;
        }

        // if login is not yet done, return null
        return null;
    }

    // #endregion
}<|MERGE_RESOLUTION|>--- conflicted
+++ resolved
@@ -298,11 +298,7 @@
      */
     public handleFragmentResponse(hashFragment: string): CodeResponse {
         // Handle responses.
-<<<<<<< HEAD
-        const responseHandler = new SPAResponseHandler(this.clientConfig.auth.clientId, this.cacheStorage, this.cacheManager, this.cryptoUtils, this.logger);
-=======
-        const responseHandler = new ResponseHandler(this.config.authOptions.clientId, this.cacheStorage, this.cacheManager, this.cryptoUtils, this.logger);
->>>>>>> 5b06d3e1
+        const responseHandler = new SPAResponseHandler(this.config.authOptions.clientId, this.cacheStorage, this.cacheManager, this.cryptoUtils, this.logger);
         // Deserialize hash fragment response parameters.
         const hashUrlString = new UrlString(hashFragment);
         const serverParams = hashUrlString.getDeserializedHash<ServerAuthorizationCodeResponse>();
@@ -392,11 +388,7 @@
         );
 
         // Create response handler
-<<<<<<< HEAD
-        const responseHandler = new SPAResponseHandler(this.clientConfig.auth.clientId, this.cacheStorage, this.cacheManager, this.cryptoUtils, this.logger);
-=======
-        const responseHandler = new ResponseHandler(this.config.authOptions.clientId, this.cacheStorage, this.cacheManager, this.cryptoUtils, this.logger);
->>>>>>> 5b06d3e1
+        const responseHandler = new SPAResponseHandler(this.config.authOptions.clientId, this.cacheStorage, this.cacheManager, this.cryptoUtils, this.logger);
         // Validate response. This function throws a server error if an error is returned by the server.
         responseHandler.validateServerAuthorizationTokenResponse(acquiredTokenResponse.body);
         // Return token response with given parameters
