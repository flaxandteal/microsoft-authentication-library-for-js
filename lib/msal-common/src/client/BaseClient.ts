/*
 * Copyright (c) Microsoft Corporation. All rights reserved.
 * Licensed under the MIT License.
 */

import { ClientConfiguration, buildClientConfiguration } from "../config/ClientConfiguration";
import { ICacheStorage } from "../cache/interface/ICacheStorage";
import { INetworkModule } from "../network/INetworkModule";
import { ICrypto } from "../crypto/ICrypto";
import { Authority } from "../authority/Authority";
import { Logger } from "../logger/Logger";
import { AADServerParamKeys, Constants, HeaderNames } from "../utils/Constants";
import { NetworkResponse } from "../network/NetworkManager";
import { ServerAuthorizationTokenResponse } from "../server/ServerAuthorizationTokenResponse";
import { B2cAuthority } from "../authority/B2cAuthority";
<<<<<<< HEAD
import { UnifiedCacheManager } from "../cache/UnifiedCacheManager";
import { AccountEntity } from "../cache/entities/AccountEntity";
import { IAccount } from "../account/IAccount";
import { AccountCache, InMemoryCache } from "../cache/utils/CacheTypes";
=======
import { UnifiedCacheManager } from "../unifiedCache/UnifiedCacheManager";
import { IAccount } from "../account/IAccount";
import { AccountCache } from "../unifiedCache/utils/CacheTypes";
import { AccountEntity } from "../unifiedCache/entities/AccountEntity";
>>>>>>> f7765d55

/**
 * Base application class which will construct requests to send to and handle responses from the Microsoft STS using the authorization code flow.
 */
export abstract class BaseClient {

    // Logger object
    public logger: Logger;

    // Application config
    protected config: ClientConfiguration;

    // Crypto Interface
    protected cryptoUtils: ICrypto;

    // Storage Interface
    protected cacheStorage: ICacheStorage;

    // Network Interface
    protected networkClient: INetworkModule;

    // Helper API object for serialized cache operations
    protected unifiedCacheManager: UnifiedCacheManager;

    // Account object
    protected account: AccountEntity;

    // Default authority object
    protected defaultAuthority: Authority;

    protected constructor(configuration: ClientConfiguration) {
        // Set the configuration
        this.config = buildClientConfiguration(configuration);

        // Initialize the logger
        this.logger = new Logger(this.config.loggerOptions);

        // Initialize crypto
        this.cryptoUtils = this.config.cryptoInterface;

        // Initialize storage interface
        this.cacheStorage = this.config.storageInterface;

        // Initialize serialized cache manager
        this.unifiedCacheManager = new UnifiedCacheManager(this.cacheStorage, this.config.systemOptions.storeInMemory);

        // Set the network interface
        this.networkClient = this.config.networkInterface;

        B2cAuthority.setKnownAuthorities(this.config.authOptions.knownAuthorities);

        this.defaultAuthority = this.config.authOptions.authority;
    }

    /**
     * Creates default headers for requests to token endpoint
     */
    protected createDefaultTokenRequestHeaders(): Map<string, string> {

        const headers = this.createDefaultLibraryHeaders();
        headers.set(HeaderNames.CONTENT_TYPE, Constants.URL_FORM_CONTENT_TYPE);

        return headers;
    }

    /**
     * addLibraryData
     */
    protected createDefaultLibraryHeaders(): Map<string, string> {
        const headers = new Map<string, string>();
        // client info headers
        headers.set(`${AADServerParamKeys.X_CLIENT_SKU}`, this.config.libraryInfo.sku);
        headers.set(`${AADServerParamKeys.X_CLIENT_VER}`, this.config.libraryInfo.version);
        headers.set(`${AADServerParamKeys.X_CLIENT_OS}`, this.config.libraryInfo.os);
        headers.set(`${AADServerParamKeys.X_CLIENT_CPU}`, this.config.libraryInfo.cpu);

        return headers;
    }

    /**
     * Http post to token endpoint
     * @param tokenEndpoint
     * @param queryString
     * @param headers
     */
    protected executePostToTokenEndpoint(
        tokenEndpoint: string,
        queryString: string,
        headers: Map<string, string> ): Promise<NetworkResponse<ServerAuthorizationTokenResponse>> {

        return this.networkClient.sendPostRequestAsync<ServerAuthorizationTokenResponse>(
            tokenEndpoint,
            {
                body: queryString,
                headers: headers,
            });
    }

    /**
     * Get all currently signed in accounts.
     */
<<<<<<< HEAD
    protected updateCache(): void {
        const cache = this.unifiedCacheManager.getCache();
        this.cacheStorage.setCache(cache as InMemoryCache);
    }

    /**
     * Get all currently signed in accounts.
     */
=======
>>>>>>> f7765d55
    public getAllAccounts(): IAccount[] {
        const currentAccounts: AccountCache = this.unifiedCacheManager.getAllAccounts();
        console.log("Current Accounts Obj: " , currentAccounts);
        const accountValues: AccountEntity[] = Object.values(currentAccounts);
        console.log("Accounts: " , accountValues);
        const numAccounts = accountValues.length;
        if (numAccounts < 1) {
            return null;
        } else {
            return accountValues.map<IAccount>((value) => {
                return {
                    homeAccountId: value.homeAccountId,
                    localAccountId: value.localAccountId,
                    environment: value.environment,
                    tenantId: value.realm,
                    userName: value.username
                };
            });
        }
    }
}<|MERGE_RESOLUTION|>--- conflicted
+++ resolved
@@ -13,17 +13,10 @@
 import { NetworkResponse } from "../network/NetworkManager";
 import { ServerAuthorizationTokenResponse } from "../server/ServerAuthorizationTokenResponse";
 import { B2cAuthority } from "../authority/B2cAuthority";
-<<<<<<< HEAD
 import { UnifiedCacheManager } from "../cache/UnifiedCacheManager";
 import { AccountEntity } from "../cache/entities/AccountEntity";
 import { IAccount } from "../account/IAccount";
-import { AccountCache, InMemoryCache } from "../cache/utils/CacheTypes";
-=======
-import { UnifiedCacheManager } from "../unifiedCache/UnifiedCacheManager";
-import { IAccount } from "../account/IAccount";
-import { AccountCache } from "../unifiedCache/utils/CacheTypes";
-import { AccountEntity } from "../unifiedCache/entities/AccountEntity";
->>>>>>> f7765d55
+import { AccountCache } from "../cache/utils/CacheTypes";
 
 /**
  * Base application class which will construct requests to send to and handle responses from the Microsoft STS using the authorization code flow.
@@ -125,22 +118,9 @@
     /**
      * Get all currently signed in accounts.
      */
-<<<<<<< HEAD
-    protected updateCache(): void {
-        const cache = this.unifiedCacheManager.getCache();
-        this.cacheStorage.setCache(cache as InMemoryCache);
-    }
-
-    /**
-     * Get all currently signed in accounts.
-     */
-=======
->>>>>>> f7765d55
     public getAllAccounts(): IAccount[] {
         const currentAccounts: AccountCache = this.unifiedCacheManager.getAllAccounts();
-        console.log("Current Accounts Obj: " , currentAccounts);
         const accountValues: AccountEntity[] = Object.values(currentAccounts);
-        console.log("Accounts: " , accountValues);
         const numAccounts = accountValues.length;
         if (numAccounts < 1) {
             return null;
